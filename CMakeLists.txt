--- conflicted
+++ resolved
@@ -9,14 +9,8 @@
 option(BAIKAL_ENABLE_STANDALONE "Enable standalone application build" ON)
 option(BAIKAL_ENABLE_IO "Enable IO library build" ON)
 option(BAIKAL_ENABLE_FBX "Enable FBX import in BaikalIO. Requires BaikalIO to be turned ON" OFF)
-<<<<<<< HEAD
 option(BAIKAL_ENABLE_MATERIAL_CONVERTER "Enable materials.xml converter from old to uberv2 version" OFF)
-
-#Disabled for now.
-#option(BAIKAL_EMBED_KERNELS "Embed CL kernels into binary module" OFF)
-=======
 option(BAIKAL_EMBED_KERNELS "Embed CL kernels into binary module" OFF)
->>>>>>> 3cc612db
 
 #Sanity checks
 if (BAIKAL_ENABLE_GLTF AND NOT BAIKAL_ENABLE_RPR)
