--- conflicted
+++ resolved
@@ -64,13 +64,8 @@
 
             if (spec.nchannels == 1)
             {
-<<<<<<< HEAD
                 // set B, G and A components to 
                 for (auto i = 0; i < size; i += 4)
-=======
-                // set B, G and A components to
-                for (auto i = 0u; i < size; i += 4)
->>>>>>> a07eb9a5
                 {
                     texturedata[i + 1] = texturedata[i];
                     texturedata[i + 2] = texturedata[i];
