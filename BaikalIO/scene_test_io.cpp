--- conflicted
+++ resolved
@@ -588,7 +588,6 @@
             light->SetConeShape(RadeonRays::float2(0.05f, 0.1f));
             scene->AttachLight(light);
         }
-<<<<<<< HEAD
         else if (fname == "transparent_planes")
         {
             auto transparent_mtl = UberV2Material::Create();
@@ -627,7 +626,11 @@
             scene->AttachShape(floor);
 
             auto ibl_texture = image_io->LoadImage("../Resources/Textures/studio015.hdr");
-=======
+			auto ibl = ImageBasedLight::Create();
+			ibl->SetTexture(ibl_texture);
+			ibl->SetMultiplier(1.f);
+			scene->AttachLight(ibl);
+		}
         else if (fname == "4kmaterials")
         {
             auto mesh = CreateSphere(64, 32, 0.1f, float3(0.f, 0.0f, 0.f));
@@ -660,13 +663,7 @@
             ibl->SetMultiplier(1.f);
             scene->AttachLight(ibl);
         }
->>>>>>> 58189e46
-
-            auto ibl = ImageBasedLight::Create();
-            ibl->SetTexture(ibl_texture);
-            ibl->SetMultiplier(1.f);
-            scene->AttachLight(ibl);
-        }
+
 
         return scene;
     }
