/**********************************************************************
 Copyright (c) 2016 Advanced Micro Devices, Inc. All rights reserved.

 Permission is hereby granted, free of charge, to any person obtaining a copy
 of this software and associated documentation files (the "Software"), to deal
 in the Software without restriction, including without limitation the rights
 to use, copy, modify, merge, publish, distribute, sublicense, and/or sell
 copies of the Software, and to permit persons to whom the Software is
 furnished to do so, subject to the following conditions:

 The above copyright notice and this permission notice shall be included in
 all copies or substantial portions of the Software.

 THE SOFTWARE IS PROVIDED "AS IS", WITHOUT WARRANTY OF ANY KIND, EXPRESS OR
 IMPLIED, INCLUDING BUT NOT LIMITED TO THE WARRANTIES OF MERCHANTABILITY,
 FITNESS FOR A PARTICULAR PURPOSE AND NONINFRINGEMENT.  IN NO EVENT SHALL THE
 AUTHORS OR COPYRIGHT HOLDERS BE LIABLE FOR ANY CLAIM, DAMAGES OR OTHER
 LIABILITY, WHETHER IN AN ACTION OF CONTRACT, TORT OR OTHERWISE, ARISING FROM,
 OUT OF OR IN CONNECTION WITH THE SOFTWARE OR THE USE OR OTHER DEALINGS IN
 THE SOFTWARE.
 ********************************************************************/
#include "monte_carlo_renderer.h"
#include "Output/clwoutput.h"
#include "Estimators/estimator.h"

#include <numeric>
#include <chrono>
#include <cstddef>
#include <cstdlib>
#include <cstdint>
#include <random>
#include <algorithm>

<<<<<<< HEAD
//#include "Utils/sobol.h"
=======
>>>>>>> 8e01a4b5
#include "math/int2.h"

#ifdef BAIKAL_EMBED_KERNELS
#include "./Kernels/CL/cache/kernels.h"
#endif

#include "Utils/cl_program_manager.h"

namespace Baikal
{
    using namespace RadeonRays;

    int constexpr kTileSizeX = 1920;
    int constexpr kTileSizeY = 1080;

    // Constructor
    MonteCarloRenderer::MonteCarloRenderer(
        CLWContext context,
        const CLProgramManager *program_manager,
        std::unique_ptr<Estimator> estimator
    )
#ifdef BAIKAL_EMBED_KERNELS
        : Baikal::ClwClass( context, 
                            g_monte_carlo_renderer_opencl, 
                            g_monte_carlo_renderer_opencl_inc, 
                            sizeof(g_monte_carlo_renderer_opencl_inc)/sizeof(*g_monte_carlo_renderer_opencl_inc),
                            "", cache_path)
#else
        : Baikal::ClwClass(context, program_manager, "../Baikal/Kernels/CL/monte_carlo_renderer.cl", "")
#endif
        , m_estimator(std::move(estimator))
        , m_sample_counter(0u)
        , m_uberv2_kernels(context, program_manager, "../Baikal/Kernels/CL/fill_aovs_uberv2.cl", "")
    {
        m_estimator->SetWorkBufferSize(kTileSizeX * kTileSizeY);
    }

    void MonteCarloRenderer::Clear(RadeonRays::float3 const& val, Output& output) const
    {
        static_cast<ClwOutput&>(output).Clear(val);
        m_sample_counter = 0u;
    }

    void MonteCarloRenderer::Render(ClwScene const& scene)
    {
        auto output = FindFirstNonZeroOutput();

        if (!output)
        {
            if (GetOutput(OutputType::kVisibility))
            {
                throw std::runtime_error("Visibility AOV requires color AOV to be set");
            }
            else
            {
                throw std::runtime_error("No outputs set");
            }
        }

        auto output_size = int2(output->width(), output->height());

        if (output_size.x > kTileSizeX || output_size.y > kTileSizeY)
        {
            auto num_tiles_x = (output_size.x + kTileSizeX - 1) / kTileSizeX;
            auto num_tiles_y = (output_size.y + kTileSizeY - 1) / kTileSizeY;

            for (auto x = 0; x < num_tiles_x; ++x)
                for (auto y = 0; y < num_tiles_y; ++y)
                {
                    auto tile_offset = int2(x * kTileSizeX, y * kTileSizeY);
                    auto tile_size = int2(std::min(kTileSizeX, output_size.x - tile_offset.x),
                        std::min(kTileSizeY, output_size.y - tile_offset.y));

                    RenderTile(scene, tile_offset, tile_size);
                }
        }
        else
        {
            RenderTile(scene, int2(), output_size);
        }

        ++m_sample_counter;
    }

    // Render the scene into the output
    void MonteCarloRenderer::RenderTile(ClwScene const& scene, int2 const& tile_origin, int2 const& tile_size)
    {
        // Number of rays to generate
        auto output = static_cast<ClwOutput*>(GetOutput(OutputType::kColor));

        if (output)
        {
            auto num_rays = tile_size.x * tile_size.y;
            auto output_size = int2(output->width(), output->height());

            GenerateTileDomain(output_size, tile_origin, tile_size);
            GeneratePrimaryRays(scene, *output, tile_size);

            if (scene.background_idx > -1)
            {
                m_estimator->Estimate(
                    scene,
                    num_rays,
                    Estimator::QualityLevel::kStandard,
                    output->data(),
                    true,
                    false,
                    std::bind(&MonteCarloRenderer::HandleMissedRays, this, std::ref(scene), output_size.x, output_size.y,
                        std::placeholders::_1, std::placeholders::_2, std::placeholders::_3, std::placeholders::_4,
                        std::placeholders::_5, std::placeholders::_6));
            }
            else
                m_estimator->Estimate(
                    scene,
                    num_rays,
                    Estimator::QualityLevel::kStandard,
                    output->data());

        }

        // Check if we have other outputs, than color
        bool aov_pass_needed = (FindFirstNonZeroOutput(false) != nullptr);
        if (aov_pass_needed)
        {
            FillAOVs(scene, tile_origin, tile_size);
            GetContext().Flush(0);
        }
    }

    void MonteCarloRenderer::GenerateTileDomain(
        int2 const& output_size, 
        int2 const& tile_origin,
        int2 const& tile_size
    )
    {
        // Fetch kernel
        CLWKernel generate_kernel = GetKernel("GenerateTileDomain");

        // Set kernel parameters
        int argc = 0;
        generate_kernel.SetArg(argc++, output_size.x);
        generate_kernel.SetArg(argc++, output_size.y);
        generate_kernel.SetArg(argc++, tile_origin.x);
        generate_kernel.SetArg(argc++, tile_origin.y);
        generate_kernel.SetArg(argc++, tile_size.x);
        generate_kernel.SetArg(argc++, tile_size.y);
        generate_kernel.SetArg(argc++, rand_uint());
        generate_kernel.SetArg(argc++, m_sample_counter);
        generate_kernel.SetArg(argc++, m_estimator->GetRandomBuffer(Estimator::RandomBufferType::kRandomSeed));
        generate_kernel.SetArg(argc++, m_estimator->GetRandomBuffer(Estimator::RandomBufferType::kSobolLUT));
        generate_kernel.SetArg(argc++, m_estimator->GetOutputIndexBuffer());
        generate_kernel.SetArg(argc++, m_estimator->GetRayCountBuffer());

        // Run shading kernel
        {
            size_t gs[] = { static_cast<size_t>((tile_size.x + 15) / 16 * 16), static_cast<size_t>((tile_size.y + 15) / 16 * 16) };
            size_t ls[] = { 16, 16 };

            GetContext().Launch2D(0, gs, ls, generate_kernel);
        }
    }

    Output* MonteCarloRenderer::FindFirstNonZeroOutput(bool include_color) const
    {
        // Find first non-zero output
        auto current_output = include_color ? GetOutput(Renderer::OutputType::kColor) : nullptr;
        if (!current_output)
        {
            for (auto i = 1U; i < static_cast<std::uint32_t>(Renderer::OutputType::kVisibility); ++i)
            {
                current_output = GetOutput(static_cast<Renderer::OutputType>(i));

                if (current_output)
                {
                    break;
                }
            }
        }

        return current_output;
    }

    void MonteCarloRenderer::SetOutput(OutputType type, Output* output)
    {
        if (type == OutputType::kVisibility)
        {
            if (!m_estimator->SupportsIntermediateValue(Estimator::IntermediateValue::kVisibility))
            {
                throw std::runtime_error("Visibility AOV not supported by an underlying estimator");
            }

            auto clw_output = static_cast<ClwOutput*>(output);

            m_estimator->SetIntermediateValueBuffer(Estimator::IntermediateValue::kVisibility, clw_output->data());
        }

        Renderer::SetOutput(type, output);
    }


    void MonteCarloRenderer::FillAOVs(ClwScene const& scene, int2 const& tile_origin, int2 const& tile_size)
    {
        // Find first non-zero AOV to get buffer dimensions
        auto output = FindFirstNonZeroOutput();
        auto output_size = int2(output->width(), output->height());

        // Generate tile domain
        GenerateTileDomain(output_size, tile_origin, tile_size);

        // Generate primary
        GeneratePrimaryRays(scene, *output, tile_size, true);

        auto num_rays = tile_size.x * tile_size.y;

        // Intersect ray batch
        m_estimator->TraceFirstHit(scene, num_rays);

        CLWKernel fill_kernel = m_uberv2_kernels.GetKernel("FillAOVsUberV2");

        auto argc = 0U;
        fill_kernel.SetArg(argc++, m_estimator->GetRayBuffer());
        fill_kernel.SetArg(argc++, m_estimator->GetFirstHitBuffer());
        fill_kernel.SetArg(argc++, m_estimator->GetOutputIndexBuffer());
        fill_kernel.SetArg(argc++, m_estimator->GetRayCountBuffer());
        fill_kernel.SetArg(argc++, scene.vertices);
        fill_kernel.SetArg(argc++, scene.normals);
        fill_kernel.SetArg(argc++, scene.uvs);
        fill_kernel.SetArg(argc++, scene.indices);
        fill_kernel.SetArg(argc++, scene.shapes);
        fill_kernel.SetArg(argc++, scene.material_attributes);
        fill_kernel.SetArg(argc++, scene.textures);
        fill_kernel.SetArg(argc++, scene.texturedata);
        fill_kernel.SetArg(argc++, scene.envmapidx);
        fill_kernel.SetArg(argc++, scene.lights);
        fill_kernel.SetArg(argc++, scene.num_lights);
        fill_kernel.SetArg(argc++, rand_uint());
        fill_kernel.SetArg(argc++, m_estimator->GetRandomBuffer(Estimator::RandomBufferType::kRandomSeed));
        fill_kernel.SetArg(argc++, m_estimator->GetRandomBuffer(Estimator::RandomBufferType::kSobolLUT));
        fill_kernel.SetArg(argc++, m_sample_counter);
        for (auto i = 1U; i < static_cast<std::uint32_t>(Renderer::OutputType::kMax); ++i)
        {
            if (auto aov = static_cast<ClwOutput*>(GetOutput(static_cast<Renderer::OutputType>(i))))
            {
                fill_kernel.SetArg(argc++, 1);
                fill_kernel.SetArg(argc++, aov->data());
            }
            else
            {
                fill_kernel.SetArg(argc++, 0);
                // This is simply a dummy buffer
                fill_kernel.SetArg(argc++, m_estimator->GetRayCountBuffer());
            }
        }
        fill_kernel.SetArg(argc++, scene.input_map_data);

        // Run AOV kernel
        {
            int globalsize = tile_size.x * tile_size.y;
            GetContext().Launch1D(0, ((globalsize + 63) / 64) * 64, 64, fill_kernel);
        }
    }
    
    static std::string GetCameraKernelName(CameraType type)
    {
        switch (type) {
            case CameraType::kPerspective:
                return "PerspectiveCamera_GeneratePaths";
            case CameraType::kPhysicalPerspective:
                return "PerspectiveCameraDof_GeneratePaths";
            case CameraType::kOrthographic:
                return "OrthographicCamera_GeneratePaths";
            default:
                assert(false);
                return "none";
        }
    }

    void MonteCarloRenderer::GeneratePrimaryRays(
        ClwScene const& scene, 
        Output const& output, 
        int2 const& tile_size,
        bool generate_at_pixel_center
    )
    {
        // Fetch kernel
        auto kernel_name = GetCameraKernelName(scene.camera_type);
        auto genkernel = GetKernel(kernel_name, generate_at_pixel_center ? "-D BAIKAL_GENERATE_SAMPLE_AT_PIXEL_CENTER " : "");

        // Set kernel parameters
        int argc = 0;
        genkernel.SetArg(argc++, scene.camera);
        genkernel.SetArg(argc++, output.width());
        genkernel.SetArg(argc++, output.height());
        genkernel.SetArg(argc++, m_estimator->GetOutputIndexBuffer());
        genkernel.SetArg(argc++, m_estimator->GetRayCountBuffer());
        genkernel.SetArg(argc++, (int)rand_uint());
        genkernel.SetArg(argc++, m_sample_counter);
        genkernel.SetArg(argc++, m_estimator->GetRayBuffer());
        genkernel.SetArg(argc++, m_estimator->GetRandomBuffer(Estimator::RandomBufferType::kRandomSeed));
        genkernel.SetArg(argc++, m_estimator->GetRandomBuffer(Estimator::RandomBufferType::kSobolLUT));

        {
            int globalsize = tile_size.x * tile_size.y;
            GetContext().Launch1D(0, ((globalsize + 63) / 64) * 64, 64, genkernel);
        }
    }

    CLWKernel MonteCarloRenderer::GetCopyKernel()
    {
        return GetKernel("ApplyGammaAndCopyData");
    }

    CLWKernel MonteCarloRenderer::GetAccumulateKernel()
    {
        return GetKernel("AccumulateData");
    }

    void MonteCarloRenderer::SetRandomSeed(std::uint32_t seed)
    {
        m_estimator->SetRandomSeed(seed);
    }

    void MonteCarloRenderer::Benchmark(ClwScene const& scene, Estimator::RayTracingStats& stats)
    {
        auto output = static_cast<ClwOutput*>(GetOutput(OutputType::kColor));

        int num_rays = output->width() * output->height();
        int2 tile_size = int2(output->width(), output->height());

        GenerateTileDomain(tile_size, int2(), tile_size);
        GeneratePrimaryRays(scene, *output, tile_size);

        m_estimator->Benchmark(scene, num_rays, stats);
    }

    void MonteCarloRenderer::SetMaxBounces(std::uint32_t max_bounces)
    {
        m_estimator->SetMaxBounces(max_bounces);
    }

    void MonteCarloRenderer::HandleMissedRays(const ClwScene &scene , uint32_t w, uint32_t h,
        CLWBuffer<ray> rays, CLWBuffer<Intersection> intersections, CLWBuffer<int> pixel_indices,
        CLWBuffer<int> output_indices, std::size_t size, CLWBuffer<RadeonRays::float3> output)
    {
        // Fetch kernel
        auto misskernel = GetKernel("ShadeBackgroundImage") ;

        // Set kernel parameters
        int argc = 0;
        misskernel.SetArg(argc++, rays);
        misskernel.SetArg(argc++, intersections);
        misskernel.SetArg(argc++, pixel_indices);
        misskernel.SetArg(argc++, output_indices);
        misskernel.SetArg(argc++, (cl_int)size);
        misskernel.SetArg(argc++, scene.background_idx);
        misskernel.SetArg(argc++, w);
        misskernel.SetArg(argc++, h);
        misskernel.SetArg(argc++, scene.textures);
        misskernel.SetArg(argc++, scene.texturedata);
        misskernel.SetArg(argc++, output);

        {
            GetContext().Launch1D(0, ((size + 63) / 64) * 64, 64, misskernel);
        }
    }
    
}<|MERGE_RESOLUTION|>--- conflicted
+++ resolved
@@ -31,10 +31,6 @@
 #include <random>
 #include <algorithm>
 
-<<<<<<< HEAD
-//#include "Utils/sobol.h"
-=======
->>>>>>> 8e01a4b5
 #include "math/int2.h"
 
 #ifdef BAIKAL_EMBED_KERNELS
