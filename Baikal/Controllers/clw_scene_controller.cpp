--- conflicted
+++ resolved
@@ -1490,7 +1490,6 @@
         auto end = begin + texture.GetSizeInBytes();
         std::copy(begin, end, static_cast<char*>(data));
     }
-<<<<<<< HEAD
 
     void ClwSceneController::WriteVolume(const VolumeMaterial& volume, void* data) const
     {
@@ -1521,12 +1520,11 @@
         default:
             assert(false); // invalid phase function value
         }
-=======
+    }
     
     int ClwSceneController::GetMaterialIndex(Collector const& collector, Material::Ptr material) const
     {
         auto m = material ? material : m_default_material;
         return collector.GetItemIndex(m);
->>>>>>> 772649aa
     }
 }