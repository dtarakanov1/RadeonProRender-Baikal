/**********************************************************************
Copyright (c) 2016 Advanced Micro Devices, Inc. All rights reserved.

Permission is hereby granted, free of charge, to any person obtaining a copy
of this software and associated documentation files (the "Software"), to deal
in the Software without restriction, including without limitation the rights
to use, copy, modify, merge, publish, distribute, sublicense, and/or sell
copies of the Software, and to permit persons to whom the Software is
furnished to do so, subject to the following conditions:

The above copyright notice and this permission notice shall be included in
all copies or substantial portions of the Software.

THE SOFTWARE IS PROVIDED "AS IS", WITHOUT WARRANTY OF ANY KIND, EXPRESS OR
IMPLIED, INCLUDING BUT NOT LIMITED TO THE WARRANTIES OF MERCHANTABILITY,
FITNESS FOR A PARTICULAR PURPOSE AND NONINFRINGEMENT.  IN NO EVENT SHALL THE
AUTHORS OR COPYRIGHT HOLDERS BE LIABLE FOR ANY CLAIM, DAMAGES OR OTHER
LIABILITY, WHETHER IN AN ACTION OF CONTRACT, TORT OR OTHERWISE, ARISING FROM,
OUT OF OR IN CONNECTION WITH THE SOFTWARE OR THE USE OR OTHER DEALINGS IN
THE SOFTWARE.
********************************************************************/
#ifndef PATH_TRACING_ESTIMATOR_CL
#define PATH_TRACING_ESTIMATOR_CL

#include <../Baikal/Kernels/CL/common.cl>
#include <../Baikal/Kernels/CL/ray.cl>
#include <../Baikal/Kernels/CL/isect.cl>
#include <../Baikal/Kernels/CL/utils.cl>
#include <../Baikal/Kernels/CL/payload.cl>
#include <../Baikal/Kernels/CL/texture.cl>
#include <../Baikal/Kernels/CL/sampling.cl>
#include <../Baikal/Kernels/CL/normalmap.cl>
#include <../Baikal/Kernels/CL/bxdf.cl>
#include <../Baikal/Kernels/CL/light.cl>
#include <../Baikal/Kernels/CL/scene.cl>
#include <../Baikal/Kernels/CL/material.cl>
#include <../Baikal/Kernels/CL/volumetrics.cl>
#include <../Baikal/Kernels/CL/path.cl>


KERNEL
void InitPathData(
    GLOBAL int const* restrict src_index,
    GLOBAL int* restrict dst_index,
    GLOBAL int const* restrict num_elements,
    GLOBAL Path* restrict paths
)
{
    int global_id = get_global_id(0);

    // Check borders
    if (global_id < *num_elements)
    {
        GLOBAL Path* my_path = paths + global_id;
        dst_index[global_id] = src_index[global_id];

        // Initalize path data
        my_path->throughput = make_float3(1.f, 1.f, 1.f);
        my_path->volume = INVALID_IDX;
        my_path->flags = 0;
        my_path->active = 0xFF;
    }
}

// This kernel only handles scattered paths.
// It applies direct illumination and generates
// path continuation if multiscattering is enabled.
KERNEL void ShadeVolume(
    // Ray batch
    GLOBAL ray const* restrict rays,
    // Intersection data
    GLOBAL Intersection const* restrict isects,
    // Hit indices
    GLOBAL int const* restrict hit_indices,
    // Pixel indices
    GLOBAL int const*  restrict pixel_indices,
    // Output indices
    GLOBAL int const*  restrict output_indices,
    // Number of rays
    GLOBAL int const*  restrict num_hits,
    // Vertices
    GLOBAL float3 const* restrict vertices,
    // Normals
    GLOBAL float3 const* restrict normals,
    // UVs
    GLOBAL float2 const* restrict uvs,
    // Indices
    GLOBAL int const* restrict indices,
    // Shapes
    GLOBAL Shape const* restrict shapes,
    // Materials
    GLOBAL Material const* restrict materials,
    // Textures
    TEXTURE_ARG_LIST,
    // Environment texture index
    int env_light_idx,
    // Emissives
    GLOBAL Light const* restrict lights,
    // Light distribution
    GLOBAL int const* restrict light_distribution,
    // Number of emissive objects
    int num_lights,
    // RNG seed
    uint rng_seed,
    // Sampler state
    GLOBAL uint* restrict random,
    // Sobol matrices
    GLOBAL uint const* restrict sobol_mat,
    // Current bounce
    int bounce,
    // Current frame
    int frame,
    // Volume data
    GLOBAL Volume const* restrict volumes,
    // Shadow rays
    GLOBAL ray* restrict shadow_rays,
    // Light samples
    GLOBAL float3* restrict light_samples,
    // Path throughput
    GLOBAL Path* restrict paths,
    // Indirect rays (next path segment)
    GLOBAL ray* restrict indirect_rays,
    // Radiance
    GLOBAL float3* restrict output
)
{
    int global_id = get_global_id(0);

    Scene scene =
    {
        vertices,
        normals,
        uvs,
        indices,
        shapes,
        materials,
        lights,
        env_light_idx,
        num_lights,
        light_distribution
    };

    if (global_id < *num_hits)
    {
        // Fetch index
        int hit_idx = hit_indices[global_id];
        int pixel_idx = pixel_indices[global_id];
        Intersection isect = isects[hit_idx];

        GLOBAL Path* path = paths + pixel_idx;

        // Only apply to scattered paths
        if (!Path_IsScattered(path))
        {
            return;
        }

        // Fetch incoming ray
        float3 o = rays[hit_idx].o.xyz;
        float3 wi = -rays[hit_idx].d.xyz;

        Sampler sampler;
#if SAMPLER == SOBOL
        uint scramble = random[pixel_idx] * 0x1fe3434f;
        Sampler_Init(&sampler, frame, SAMPLE_DIM_SURFACE_OFFSET + bounce * SAMPLE_DIMS_PER_BOUNCE + SAMPLE_DIM_VOLUME_EVALUATE_OFFSET, scramble);
#elif SAMPLER == RANDOM
        uint scramble = pixel_idx * rng_seed;
        Sampler_Init(&sampler, scramble);
#elif SAMPLER == CMJ
        uint rnd = random[pixel_idx];
        uint scramble = rnd * 0x1fe3434f * ((frame + 13 * rnd) / (CMJ_DIM * CMJ_DIM));
        Sampler_Init(&sampler, frame % (CMJ_DIM * CMJ_DIM), SAMPLE_DIM_SURFACE_OFFSET + bounce * SAMPLE_DIMS_PER_BOUNCE + SAMPLE_DIM_VOLUME_EVALUATE_OFFSET, scramble);
#endif


        // Here we know that volume_idx != -1 since this is a precondition
        // for scattering event
        int volume_idx = Path_GetVolumeIdx(path);

        // Sample light source
        float pdf = 0.f;
        float selection_pdf = 0.f;
        float3 wo;

        int light_idx = Scene_SampleLight(&scene, Sampler_Sample1D(&sampler, SAMPLER_ARGS), &selection_pdf);

        // Here we need fake differential geometry for light sampling procedure
        DifferentialGeometry dg;
        // put scattering position in there (it is along the current ray at isect.distance
        // since EvaluateVolume has put it there
        dg.p = o - wi * Intersection_GetDistance(isects + hit_idx);
        // Get light sample intencity
        int bxdf_flags = Path_GetBxdfFlags(path); 
        float3 le = Light_Sample(light_idx, &scene, &dg, TEXTURE_ARGS, Sampler_Sample2D(&sampler, SAMPLER_ARGS), bxdf_flags, &wo, &pdf);

        // Generate shadow ray
        float shadow_ray_length = length(wo); 
        Ray_Init(shadow_rays + global_id, dg.p, normalize(wo), shadow_ray_length, 0.f, 0xFFFFFFFF);

        // Evaluate volume transmittion along the shadow ray (it is incorrect if the light source is outside of the
        // current volume, but in this case it will be discarded anyway since the intersection at the outer bound
        // of a current volume), so the result is fully correct.
        float3 tr = Volume_Transmittance(&volumes[volume_idx], &shadow_rays[global_id], shadow_ray_length);
        float3 emission = Volume_Emission(&volumes[volume_idx], &shadow_rays[global_id], shadow_ray_length);

        // Volume emission is applied only if the light source is in the current volume(this is incorrect since the light source might be
        // outside of a volume and we have to compute fraction of ray in this case, but need to figure out how)
        // float3 r = Volume_Emission(&volumes[volume_idx], &shadow_rays[global_id], shadow_ray_length);
        float3 r = 0.f;
        float g = volumes[volume_idx].g;
        // This is the estimate coming from a light source
        // TODO: remove hardcoded phase func and sigma 
        r += tr * le  * PhaseFunctionHG(wi, normalize(wo), g) / pdf / selection_pdf; 
        r += tr * emission;

        // Only if we have some radiance compute the visibility ray
        if (NON_BLACK(tr) && NON_BLACK(r) && pdf > 0.f) 
        {
            // Put lightsample result
            light_samples[global_id] = REASONABLE_RADIANCE(r * Path_GetThroughput(path));
        }
        else
        { 
            // Nothing to compute
            light_samples[global_id] = 0.f;
            // Otherwise make it incative to save intersector cycles (hopefully) 
            Ray_SetInactive(shadow_rays + global_id);
        }

#ifdef MULTISCATTER
        // This is highly brute-force
        float phase = PhaseFunctionHG_Sample(wi, g, Sampler_Sample2D(&sampler, SAMPLER_ARGS), &wo);

        // Generate new path segment
        Ray_Init(indirect_rays + global_id, dg.p, normalize(wo), CRAZY_HIGH_DISTANCE, 0.f, 0xFFFFFFFF);

        // Update path throughput multiplying by phase function.
        Path_MulThroughput(path, phase);
#else
        // Single-scattering mode only,
        // kill the path and compact away on next iteration
        Path_Kill(path);
        Ray_SetInactive(indirect_rays + global_id);
#endif
    }
}


// Handle ray-surface interaction possibly generating path continuation.
// This is only applied to non-scattered paths.
KERNEL void ShadeSurface(
    // Ray batch
    GLOBAL ray const* restrict rays,
    // Intersection data
    GLOBAL Intersection const* restrict isects,
    // Hit indices
    GLOBAL int const* restrict hit_indices,
    // Pixel indices
    GLOBAL int const* restrict pixel_indices,
    // Output indices
    GLOBAL int const*  restrict output_indices,
    // Number of rays
    GLOBAL int const* restrict num_hits,
    // Vertices
    GLOBAL float3 const* restrict vertices,
    // Normals
    GLOBAL float3 const* restrict normals,
    // UVs
    GLOBAL float2 const* restrict uvs,
    // Indices
    GLOBAL int const* restrict indices,
    // Shapes
    GLOBAL Shape const* restrict shapes,
    // Materials
    GLOBAL Material const* restrict materials,
    // Textures
    TEXTURE_ARG_LIST,
    // Environment texture index
    int env_light_idx,
    // Emissives
    GLOBAL Light const* restrict lights,
    // Light distribution
    GLOBAL int const* restrict light_distribution,
    // Number of emissive objects
    int num_lights,
    // RNG seed
    uint rng_seed,
    // Sampler states
    GLOBAL uint* restrict random,
    // Sobol matrices
    GLOBAL uint const* restrict sobol_mat,
    // Current bounce
    int bounce,
    // Frame
    int frame,
    // Volume data
    GLOBAL Volume const* restrict volumes,
    // Shadow rays
    GLOBAL ray* restrict shadow_rays,
    // Light samples
    GLOBAL float3* restrict light_samples,
    // Path throughput
    GLOBAL Path* restrict paths,
    // Indirect rays
    GLOBAL ray* restrict indirect_rays,
    // Radiance
    GLOBAL float3* restrict output,
    GLOBAL InputMapData const* restrict input_map_values
)
{
    int global_id = get_global_id(0);

    Scene scene =
    {
        vertices,
        normals,
        uvs,
        indices,
        shapes,
        materials,
        lights,
        env_light_idx,
        num_lights,
        light_distribution
    };

    // Only applied to active rays after compaction
    if (global_id < *num_hits)
    {
        // Fetch index
        int hit_idx = hit_indices[global_id];
        int pixel_idx = pixel_indices[global_id];
        Intersection isect = isects[hit_idx];

        GLOBAL Path* path = paths + pixel_idx;

        // Early exit for scattered paths
        if (Path_IsScattered(path))
        {
            return;
        }

        // Fetch incoming ray direction
        float3 wi = -normalize(rays[hit_idx].d.xyz);

        Sampler sampler;
#if SAMPLER == SOBOL
        uint scramble = random[pixel_idx] * 0x1fe3434f;
        Sampler_Init(&sampler, frame, SAMPLE_DIM_SURFACE_OFFSET + bounce * SAMPLE_DIMS_PER_BOUNCE, scramble);
#elif SAMPLER == RANDOM
        uint scramble = pixel_idx * rng_seed;
        Sampler_Init(&sampler, scramble);
#elif SAMPLER == CMJ
        uint rnd = random[pixel_idx];
        uint scramble = rnd * 0x1fe3434f * ((frame + 331 * rnd) / (CMJ_DIM * CMJ_DIM));
        Sampler_Init(&sampler, frame % (CMJ_DIM * CMJ_DIM), SAMPLE_DIM_SURFACE_OFFSET + bounce * SAMPLE_DIMS_PER_BOUNCE, scramble);
#endif

        // Fill surface data
        DifferentialGeometry diffgeo;
        Scene_FillDifferentialGeometry(&scene, &isect, &diffgeo);

        // Check if we are hitting from the inside
        float ngdotwi = dot(diffgeo.ng, wi);
        bool backfacing = ngdotwi < 0.f;

        // Select BxDF
#ifdef ENABLE_UBERV2
        UberV2ShaderData uber_shader_data;
        if (diffgeo.mat.type == kUberV2)
        {
            uber_shader_data = UberV2PrepareInputs(&diffgeo, input_map_values, TEXTURE_ARGS);
            GetMaterialBxDFType(wi, &sampler, SAMPLER_ARGS, &diffgeo, &uber_shader_data);
        }
        else
        {
            Material_Select(&scene, wi, &sampler, TEXTURE_ARGS, SAMPLER_ARGS, &diffgeo);
        }
#else
        Material_Select(&scene, wi, &sampler, TEXTURE_ARGS, SAMPLER_ARGS, &diffgeo);
#endif

        // Set surface interaction flags
        Path_SetFlags(&diffgeo, path);

        // Terminate if emissive
        if (Bxdf_IsEmissive(&diffgeo))
        {
            if (!backfacing)
            {
                float weight = 1.f;

                if (bounce > 0 && !Path_IsSpecular(path))
                {
                    float2 extra = Ray_GetExtra(&rays[hit_idx]);
                    float ld = isect.uvwt.w;
                    float denom = fabs(dot(diffgeo.n, wi)) * diffgeo.area;
                    // TODO: num_lights should be num_emissies instead, presence of analytical lights breaks this code
                    float bxdf_light_pdf = denom > 0.f ? (ld * ld / denom / num_lights) : 0.f;
                    weight = extra.x > 0.f ? BalanceHeuristic(1, extra.x, 1, bxdf_light_pdf) : 1.f;
                }

                // In this case we hit after an application of MIS process at previous step.
                // That means BRDF weight has been already applied.
                float3 v = REASONABLE_RADIANCE(Path_GetThroughput(path) * Emissive_GetLe(&diffgeo, TEXTURE_ARGS) * weight);

                int output_index = output_indices[pixel_idx];
                ADD_FLOAT3(&output[output_index], v);
            }

            Path_Kill(path);
            Ray_SetInactive(shadow_rays + global_id);
            Ray_SetInactive(indirect_rays + global_id);

            light_samples[global_id] = 0.f;
            return;
        }

        float s = Bxdf_IsBtdf(&diffgeo) ? (-sign(ngdotwi)) : 1.f;
        if (backfacing && !Bxdf_IsBtdf(&diffgeo))
        {
            //Reverse normal and tangents in this case
            //but not for BTDFs, since BTDFs rely
            //on normal direction in order to arrange
            //indices of refraction
            diffgeo.n = -diffgeo.n;
            diffgeo.dpdu = -diffgeo.dpdu;
            diffgeo.dpdv = -diffgeo.dpdv;
            s = -s;
        }

<<<<<<< HEAD
=======
        if (Bxdf_IsBtdf(&diffgeo))
        {
            if (backfacing)
            {
                Path_SetVolumeIdx(path, INVALID_IDX);
            }
            else
            {
                Path_SetVolumeIdx(path, Scene_GetVolumeIndex(&scene, isect.shapeid - 1));
            }
        }

#ifdef ENABLE_UBERV2
        if (diffgeo.mat.type == kUberV2)
        {
            UberV2_ApplyShadingNormal(&diffgeo, &uber_shader_data);
        }
        else
        {
            DifferentialGeometry_ApplyBumpNormalMap(&diffgeo, TEXTURE_ARGS);
        }
#else
>>>>>>> 7c6687b4
        DifferentialGeometry_ApplyBumpNormalMap(&diffgeo, TEXTURE_ARGS);
#endif
        DifferentialGeometry_CalculateTangentTransforms(&diffgeo);

        float ndotwi = fabs(dot(diffgeo.n, wi));

        float light_pdf = 0.f;
        float bxdf_light_pdf = 0.f;
        float bxdf_pdf = 0.f;
        float light_bxdf_pdf = 0.f;
        float selection_pdf = 0.f;
        float3 radiance = 0.f;
        float3 lightwo;
        float3 bxdfwo;
        float3 wo;
        float bxdf_weight = 1.f;
        float light_weight = 1.f;

        int light_idx = Scene_SampleLight(&scene, Sampler_Sample1D(&sampler, SAMPLER_ARGS), &selection_pdf);

        float3 throughput = Path_GetThroughput(path);

        // Sample bxdf
        const float2 sample = Sampler_Sample2D(&sampler, SAMPLER_ARGS);
#ifdef ENABLE_UBERV2
        float3 bxdf = Bxdf_Sample(&diffgeo, wi, TEXTURE_ARGS, sample, &bxdfwo, &bxdf_pdf, &uber_shader_data);
#else
        float3 bxdf = Bxdf_Sample(&diffgeo, wi, TEXTURE_ARGS, sample, &bxdfwo, &bxdf_pdf);
#endif

        // If we have light to sample we can hopefully do mis
        if (light_idx > -1)
        {
            // Sample light
            int bxdf_flags = Path_GetBxdfFlags(path);
            float3 le = Light_Sample(light_idx, &scene, &diffgeo, TEXTURE_ARGS, Sampler_Sample2D(&sampler, SAMPLER_ARGS), bxdf_flags, &lightwo, &light_pdf);
#ifdef ENABLE_UBERV2
            light_bxdf_pdf = Bxdf_GetPdf(&diffgeo, wi, normalize(lightwo), TEXTURE_ARGS, &uber_shader_data);
#else
            light_bxdf_pdf = Bxdf_GetPdf(&diffgeo, wi, normalize(lightwo), TEXTURE_ARGS);
#endif
            light_weight = Light_IsSingular(&scene.lights[light_idx]) ? 1.f : BalanceHeuristic(1, light_pdf * selection_pdf, 1, light_bxdf_pdf);

            // Apply MIS to account for both
            if (NON_BLACK(le) && light_pdf > 0.0f && !Bxdf_IsSingular(&diffgeo))
            {
                wo = lightwo;
                float ndotwo = fabs(dot(diffgeo.n, normalize(wo)));
#ifdef ENABLE_UBERV2
                radiance = le * ndotwo * Bxdf_Evaluate(&diffgeo, wi, normalize(wo), TEXTURE_ARGS, &uber_shader_data) * throughput * light_weight / light_pdf / selection_pdf;
#else
                radiance = le * ndotwo * Bxdf_Evaluate(&diffgeo, wi, normalize(wo), TEXTURE_ARGS) * throughput * light_weight / light_pdf / selection_pdf;
#endif
            }

            // Apply the volume to shadow ray if needed
            int volume_idx = Path_GetVolumeIdx(path);
            if (volume_idx != -1)
            {
                float3 tr = Volume_Transmittance(&volumes[volume_idx], &shadow_rays[global_id], length(wo));
                radiance *= tr;
                radiance += throughput * tr * Volume_Emission(&volumes[volume_idx], &shadow_rays[global_id], length(wo));
            }
        }

        // If we have some light here generate a shadow ray
        if (NON_BLACK(radiance))
        {
            // Generate shadow ray
            float3 shadow_ray_o = diffgeo.p + CRAZY_LOW_DISTANCE * s * diffgeo.ng;
            float3 temp = diffgeo.p + wo - shadow_ray_o;
            float3 shadow_ray_dir = normalize(temp);
            float shadow_ray_length = length(temp);
            int shadow_ray_mask = VISIBILITY_MASK_BOUNCE_SHADOW(bounce);

            Ray_Init(shadow_rays + global_id, shadow_ray_o, shadow_ray_dir, shadow_ray_length, 0.f, shadow_ray_mask);

<<<<<<< HEAD
            // And write the light sample 
=======
            // Apply the volume to shadow ray if needed
            int volume_idx = Path_GetVolumeIdx(path);
            if (volume_idx != -1)
            {
                radiance *= Volume_Transmittance(&volumes[volume_idx], &shadow_rays[global_id], shadow_ray_length);
                radiance += Volume_Emission(&volumes[volume_idx], &shadow_rays[global_id], shadow_ray_length) * throughput;
            }

            // And write the light sample
>>>>>>> 7c6687b4
            light_samples[global_id] = REASONABLE_RADIANCE(radiance);
        }
        else
        {
            // Otherwise save some intersector cycles
            Ray_SetInactive(shadow_rays + global_id);
            light_samples[global_id] = 0;
        }

        // Apply Russian roulette
        float q = max(min(0.5f,
            // Luminance
            0.2126f * throughput.x + 0.7152f * throughput.y + 0.0722f * throughput.z), 0.01f);
        // Only if it is 3+ bounce
        bool rr_apply = bounce > 3;
        bool rr_stop = Sampler_Sample1D(&sampler, SAMPLER_ARGS) > q && rr_apply;

        if (rr_apply)
        {
            Path_MulThroughput(path, 1.f / q);
        }

        bxdfwo = normalize(bxdfwo);
        float3 t = bxdf * fabs(dot(diffgeo.n, bxdfwo));

        // Only continue if we have non-zero throughput & pdf
        if (NON_BLACK(t) && bxdf_pdf > 0.f && !rr_stop)
        {
            // Update the throughput
            Path_MulThroughput(path, t / bxdf_pdf);

            // Generate ray
            float3 indirect_ray_dir = bxdfwo;
            float3 indirect_ray_o = diffgeo.p + CRAZY_LOW_DISTANCE * s * diffgeo.ng;
            int indirect_ray_mask = VISIBILITY_MASK_BOUNCE(bounce + 1);

            Ray_Init(indirect_rays + global_id, indirect_ray_o, indirect_ray_dir, CRAZY_HIGH_DISTANCE, 0.f, indirect_ray_mask);
            Ray_SetExtra(indirect_rays + global_id, make_float2(Bxdf_IsSingular(&diffgeo) ? 0.f : bxdf_pdf, 0.f));

            if (Bxdf_IsBtdf(&diffgeo))
            {
                if (backfacing)
                {
                    Path_SetVolumeIdx(path, INVALID_IDX);
                }
                else
                {
                    Path_SetVolumeIdx(path, Scene_GetVolumeIndex(&scene, isect.shapeid - 1));
                }
            }
        }
        else
        {
            // Otherwise kill the path
            Path_Kill(path);
            Ray_SetInactive(indirect_rays + global_id);
        }
    }
}

///< Illuminate missing rays
KERNEL void ShadeBackgroundEnvMap(
    // Ray batch
    GLOBAL ray const* restrict rays,
    // Intersection data
    GLOBAL Intersection const* restrict isects,
    // Pixel indices
    GLOBAL int const* restrict pixel_indices,
    // Output indices
    GLOBAL int const*  restrict output_indices,
    // Number of rays
    int num_rays,
    GLOBAL Light const* restrict lights,
    int env_light_idx,
    // Textures
    TEXTURE_ARG_LIST,
    // Environment texture index
    GLOBAL Path const* restrict paths,
    GLOBAL Volume const* restrict volumes,
    // Output values
    GLOBAL float4* restrict output
)
{
    int global_id = get_global_id(0);

    if (global_id < num_rays)
    {
        int pixel_idx = pixel_indices[global_id];
        int output_index = output_indices[pixel_idx];

        float4 v = make_float4(0.f, 0.f, 0.f, 1.f);

        // In case of a miss
        if (isects[global_id].shapeid < 0 && env_light_idx != -1)
        {
            // Multiply by throughput
            int volume_idx = paths[pixel_idx].volume;

            Light light = lights[env_light_idx];

            int tex = EnvironmentLight_GetBackgroundTexture(&light);

            if (tex != -1)
            {
                v.xyz = light.multiplier * Texture_SampleEnvMap(rays[global_id].d.xyz, TEXTURE_ARGS_IDX(tex));
            }
        }

        ADD_FLOAT4(&output[output_index], v);
    }
}

///< Handle light samples and visibility info and add contribution to final buffer
KERNEL void GatherLightSamples(
    // Pixel indices
    GLOBAL int const* restrict pixel_indices,
    // Output indices
    GLOBAL int const*  restrict output_indices,
    // Number of rays
    GLOBAL int* restrict num_rays,
    // Shadow rays hits
    GLOBAL int const* restrict shadow_hits,
    // Light samples
    GLOBAL float3 const* restrict light_samples,
    // throughput
    GLOBAL Path const* restrict paths,
    // Radiance sample buffer
    GLOBAL float4* restrict output
)
{
    int global_id = get_global_id(0);

    if (global_id < *num_rays)
    {
        // Get pixel id for this sample set
        int pixel_idx = pixel_indices[global_id];
        int output_index = output_indices[pixel_idx];

        // Prepare accumulator variable
        float4 radiance = 0.f;

        // Start collecting samples
        {
            // If shadow ray didn't hit anything and reached skydome
            if (shadow_hits[global_id] == -1)
            {
                // Add its contribution to radiance accumulator
                radiance.xyz += light_samples[global_id];
            }
        }

        // Divide by number of light samples (samples already have built-in throughput)
        ADD_FLOAT4(&output[output_index], radiance);
    }
}

///< Handle light samples and visibility info and add contribution to final buffer
KERNEL void GatherVisibility(
    // Pixel indices
    GLOBAL int const* restrict pixel_indices,
    // Output indices
    GLOBAL int const*  restrict output_indices,
    // Number of rays
    GLOBAL int* restrict num_rays,
    // Shadow rays hits
    GLOBAL int const* restrict shadow_hits,
    // Radiance sample buffer
    GLOBAL float4* restrict output
)
{
    int global_id = get_global_id(0);

    if (global_id < *num_rays)
    {
        // Get pixel id for this sample set
        int pixel_idx = pixel_indices[global_id];
        int output_index = output_indices[pixel_idx];

        // Prepare accumulator variable
        float4 visibility = make_float4(0.f, 0.f, 0.f, 1.f);

        // Start collecting samples
        {
            // If shadow ray didn't hit anything and reached skydome
            if (shadow_hits[global_id] == -1)
            {
                // Add its contribution to radiance accumulator
                visibility.xyz += 1.f;
            }
        }

        // Divide by number of light samples (samples already have built-in throughput)
        ADD_FLOAT4(&output[output_index], visibility);
    }
}

///< Restore pixel indices after compaction
KERNEL void RestorePixelIndices(
    // Compacted indices
    GLOBAL int const* restrict compacted_indices,
    // Number of compacted indices
    GLOBAL int* restrict num_elements,
    // Previous pixel indices
    GLOBAL int const* restrict prev_indices,
    // New pixel indices
    GLOBAL int* restrict new_indices
)
{
    int global_id = get_global_id(0);

    // Handle only working subset
    if (global_id < *num_elements)
    {
        new_indices[global_id] = prev_indices[compacted_indices[global_id]];
    }
}

///< Restore pixel indices after compaction
KERNEL void FilterPathStream(
    // Intersections
    GLOBAL Intersection const* restrict isects,
    // Number of compacted indices
    GLOBAL int const* restrict num_elements,
    // Pixel indices
    GLOBAL int const* restrict pixel_indices,
    // Paths
    GLOBAL Path* restrict paths,
    // Predicate
    GLOBAL int* restrict predicate
)
{
    int global_id = get_global_id(0);

    // Handle only working subset
    if (global_id < *num_elements)
    {
        int pixel_idx = pixel_indices[global_id];

        GLOBAL Path* path = paths + pixel_idx;

        if (Path_IsAlive(path))
        {
            bool kill = (length(Path_GetThroughput(path)) < CRAZY_LOW_THROUGHPUT);

            if (!kill)
            {
                predicate[global_id] = isects[global_id].shapeid >= 0 ? 1 : 0;
            }
            else
            {
                Path_Kill(path);
                predicate[global_id] = 0;
            }
        }
        else
        {
            predicate[global_id] = 0;
        }
    }
}

///< Illuminate missing rays
KERNEL void ShadeMiss(
    // Ray batch
    GLOBAL ray const* restrict rays,
    // Intersection data
    GLOBAL Intersection const* restrict isects,
    // Pixel indices
    GLOBAL int const* restrict pixel_indices,
    // Output indices
    GLOBAL int const*  restrict output_indices,
    // Number of rays
    GLOBAL int const* restrict num_rays,
    GLOBAL Light const* restrict lights,
    // Light distribution
    GLOBAL int const* restrict light_distribution,
    // Number of emissive objects
    int num_lights,
    int env_light_idx,
    // Textures
    TEXTURE_ARG_LIST,
    GLOBAL Path const* restrict paths,
    GLOBAL Volume const* restrict volumes,
    // Output values
    GLOBAL float4* restrict output
)
{
    int global_id = get_global_id(0);

    if (global_id < *num_rays)
    {
        int pixel_idx = pixel_indices[global_id];
        int output_index = output_indices[pixel_idx];

        GLOBAL Path const* path = paths + pixel_idx;

        // In case of a miss
        if (isects[global_id].shapeid < 0 && Path_IsAlive(path))
        {
            Light light = lights[env_light_idx];

            // Apply MIS
            int bxdf_flags = Path_GetBxdfFlags(path);
            float selection_pdf = Distribution1D_GetPdfDiscreet(env_light_idx, light_distribution);
            float light_pdf = EnvironmentLight_GetPdf(&light, 0, 0, bxdf_flags, rays[global_id].d.xyz, TEXTURE_ARGS);
            float2 extra = Ray_GetExtra(&rays[global_id]);
            float weight = extra.x > 0.f ? BalanceHeuristic(1, extra.x, 1, light_pdf * selection_pdf) : 1.f;

            float3 t = Path_GetThroughput(path);
            float4 v = 0.f;

            int tex = EnvironmentLight_GetTexture(&light, bxdf_flags);
            if (tex != -1)
            {
                v.xyz = weight * light.multiplier * Texture_SampleEnvMap(rays[global_id].d.xyz, TEXTURE_ARGS_IDX(tex)) * t;
                v.xyz = REASONABLE_RADIANCE(v.xyz);
            }

            ADD_FLOAT4(&output[output_index], v);
        }
    }
}

///< Advance iteration count. Used on missed rays
KERNEL void AdvanceIterationCount(
    // Pixel indices
    GLOBAL int const* restrict pixel_indices,
    // Output indices
    GLOBAL int const*  restrict output_indices,
    // Number of rays
    int num_rays,
    // Output values
    GLOBAL float4* restrict output
)
{
    int global_id = get_global_id(0);
    if (global_id < num_rays)
    {
        int pixel_idx = pixel_indices[global_id];
        int output_index = output_indices[pixel_idx];

        float4 v = make_float4(0.f, 0.f, 0.f, 1.f);
        ADD_FLOAT4(&output[output_index], v);
    }
}

#endif
<|MERGE_RESOLUTION|>--- conflicted
+++ resolved
@@ -429,20 +429,6 @@
             s = -s;
         }
 
-<<<<<<< HEAD
-=======
-        if (Bxdf_IsBtdf(&diffgeo))
-        {
-            if (backfacing)
-            {
-                Path_SetVolumeIdx(path, INVALID_IDX);
-            }
-            else
-            {
-                Path_SetVolumeIdx(path, Scene_GetVolumeIndex(&scene, isect.shapeid - 1));
-            }
-        }
-
 #ifdef ENABLE_UBERV2
         if (diffgeo.mat.type == kUberV2)
         {
@@ -453,7 +439,6 @@
             DifferentialGeometry_ApplyBumpNormalMap(&diffgeo, TEXTURE_ARGS);
         }
 #else
->>>>>>> 7c6687b4
         DifferentialGeometry_ApplyBumpNormalMap(&diffgeo, TEXTURE_ARGS);
 #endif
         DifferentialGeometry_CalculateTangentTransforms(&diffgeo);
@@ -531,9 +516,6 @@
 
             Ray_Init(shadow_rays + global_id, shadow_ray_o, shadow_ray_dir, shadow_ray_length, 0.f, shadow_ray_mask);
 
-<<<<<<< HEAD
-            // And write the light sample 
-=======
             // Apply the volume to shadow ray if needed
             int volume_idx = Path_GetVolumeIdx(path);
             if (volume_idx != -1)
@@ -542,8 +524,6 @@
                 radiance += Volume_Emission(&volumes[volume_idx], &shadow_rays[global_id], shadow_ray_length) * throughput;
             }
 
-            // And write the light sample
->>>>>>> 7c6687b4
             light_samples[global_id] = REASONABLE_RADIANCE(radiance);
         }
         else
