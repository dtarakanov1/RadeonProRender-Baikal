/**********************************************************************
Copyright (c) 2016 Advanced Micro Devices, Inc. All rights reserved.

Permission is hereby granted, free of charge, to any person obtaining a copy
of this software and associated documentation files (the "Software"), to deal
in the Software without restriction, including without limitation the rights
to use, copy, modify, merge, publish, distribute, sublicense, and/or sell
copies of the Software, and to permit persons to whom the Software is
furnished to do so, subject to the following conditions:

The above copyright notice and this permission notice shall be included in
all copies or substantial portions of the Software.

THE SOFTWARE IS PROVIDED "AS IS", WITHOUT WARRANTY OF ANY KIND, EXPRESS OR
IMPLIED, INCLUDING BUT NOT LIMITED TO THE WARRANTIES OF MERCHANTABILITY,
FITNESS FOR A PARTICULAR PURPOSE AND NONINFRINGEMENT.  IN NO EVENT SHALL THE
AUTHORS OR COPYRIGHT HOLDERS BE LIABLE FOR ANY CLAIM, DAMAGES OR OTHER
LIABILITY, WHETHER IN AN ACTION OF CONTRACT, TORT OR OTHERWISE, ARISING FROM,
OUT OF OR IN CONNECTION WITH THE SOFTWARE OR THE USE OR OTHER DEALINGS IN
THE SOFTWARE.
********************************************************************/
#ifndef MONTE_CARLO_RENDERER_CL
#define MONTE_CARLO_RENDERER_CL

#include <../Baikal/Kernels/CL/common.cl>
#include <../Baikal/Kernels/CL/ray.cl>
#include <../Baikal/Kernels/CL/isect.cl>
#include <../Baikal/Kernels/CL/utils.cl>
#include <../Baikal/Kernels/CL/payload.cl>
#include <../Baikal/Kernels/CL/texture.cl>
#include <../Baikal/Kernels/CL/sampling.cl>
#include <../Baikal/Kernels/CL/normalmap.cl>
#include <../Baikal/Kernels/CL/bxdf.cl>
#include <../Baikal/Kernels/CL/light.cl>
#include <../Baikal/Kernels/CL/scene.cl>
#include <../Baikal/Kernels/CL/material.cl>
#include <../Baikal/Kernels/CL/volumetrics.cl>
#include <../Baikal/Kernels/CL/path.cl>
#include <../Baikal/Kernels/CL/vertex.cl>

// Pinhole camera implementation.
// This kernel is being used if aperture value = 0.
KERNEL
void PerspectiveCamera_GeneratePaths(
    // Camera
    GLOBAL Camera const* restrict camera, 
    // Image resolution
    int output_width,
    int output_height,
    // Pixel domain buffer
    GLOBAL int const* restrict pixel_idx,
    // Size of pixel domain buffer
    GLOBAL int const* restrict num_pixels,
    // RNG seed value
    uint rng_seed,
    // Current frame
    uint frame,
    // Rays to generate
    GLOBAL ray* restrict rays,
    // RNG data
    GLOBAL uint* restrict random,
    GLOBAL uint const* restrict sobol_mat
)
{
    int global_id = get_global_id(0);

    // Check borders
    if (global_id < *num_pixels)
    {
        int idx = pixel_idx[global_id];
        int y = idx / output_width;
        int x = idx % output_width;

        // Get pointer to ray & path handles
        GLOBAL ray* my_ray = rays + global_id;

        // Initialize sampler
        Sampler sampler;
#if SAMPLER == SOBOL
        uint scramble = random[x + output_width * y] * 0x1fe3434f;

        if (frame & 0xF)
        {
            random[x + output_width * y] = WangHash(scramble);
        }

        Sampler_Init(&sampler, frame, SAMPLE_DIM_CAMERA_OFFSET, scramble);
#elif SAMPLER == RANDOM
        uint scramble = x + output_width * y * rng_seed;
        Sampler_Init(&sampler, scramble);
#elif SAMPLER == CMJ
        uint rnd = random[x + output_width * y];
        uint scramble = rnd * 0x1fe3434f * ((frame + 133 * rnd) / (CMJ_DIM * CMJ_DIM));
        Sampler_Init(&sampler, frame % (CMJ_DIM * CMJ_DIM), SAMPLE_DIM_CAMERA_OFFSET, scramble);
#endif

        // Generate sample
#ifndef BAIKAL_GENERATE_SAMPLE_AT_PIXEL_CENTER
        float2 sample0 = Sampler_Sample2D(&sampler, SAMPLER_ARGS);
#else
        float2 sample0 = make_float2(0.5f, 0.5f);
#endif

        // Calculate [0..1] image plane sample
        float2 img_sample;
        img_sample.x = (float)x / output_width + sample0.x / output_width;
        img_sample.y = (float)y / output_height + sample0.y / output_height;

        // Transform into [-0.5, 0.5]
        float2 h_sample = img_sample - make_float2(0.5f, 0.5f);
        // Transform into [-dim/2, dim/2]
        float2 c_sample = h_sample * camera->dim;

        // Calculate direction to image plane
        my_ray->d.xyz = normalize(camera->focal_length * camera->forward + c_sample.x * camera->right + c_sample.y * camera->up);
        // Origin == camera position + nearz * d
        my_ray->o.xyz = camera->p + camera->zcap.x * my_ray->d.xyz;
        // Max T value = zfar - znear since we moved origin to znear
        my_ray->o.w = camera->zcap.y - camera->zcap.x;
        // Generate random time from 0 to 1
        my_ray->d.w = sample0.x;
        // Set ray max
        my_ray->extra.x = 0xFFFFFFFF;
        my_ray->extra.y = 0xFFFFFFFF;
        Ray_SetExtra(my_ray, 1.f);
        Ray_SetMask(my_ray, VISIBILITY_MASK_PRIMARY);
    }
}

// Physical camera implemenation.
// This kernel is being used if aperture > 0.
KERNEL void PerspectiveCameraDof_GeneratePaths(
    // Camera
    GLOBAL Camera const* restrict camera,
    // Image resolution
    int output_width,
    int output_height,
    // Pixel domain buffer
    GLOBAL int const* restrict pixel_idx,
    // Size of pixel domain buffer
    GLOBAL int const* restrict num_pixels,
    // RNG seed value
    uint rng_seed,
    // Current frame
    uint frame,
    // Rays to generate
    GLOBAL ray* restrict rays,
    // RNG data
    GLOBAL uint* restrict random,
    GLOBAL uint const* restrict sobol_mat
)
{
    int global_id = get_global_id(0);

    // Check borders
    if (global_id < *num_pixels)
    {
        int idx = pixel_idx[global_id];
        int y = idx / output_width;
        int x = idx % output_width;

        // Get pointer to ray & path handles
        GLOBAL ray* my_ray = rays + global_id;

        // Initialize sampler
        Sampler sampler;
#if SAMPLER == SOBOL
        uint scramble = random[x + output_width * y] * 0x1fe3434f;

        if (frame & 0xF)
        {
            random[x + output_width * y] = WangHash(scramble);
        }

        Sampler_Init(&sampler, frame, SAMPLE_DIM_CAMERA_OFFSET, scramble);
#elif SAMPLER == RANDOM
        uint scramble = x + output_width * y * rng_seed;
        Sampler_Init(&sampler, scramble);
#elif SAMPLER == CMJ
        uint rnd = random[x + output_width * y];
        uint scramble = rnd * 0x1fe3434f * ((frame + 133 * rnd) / (CMJ_DIM * CMJ_DIM));
        Sampler_Init(&sampler, frame % (CMJ_DIM * CMJ_DIM), SAMPLE_DIM_CAMERA_OFFSET, scramble);
#endif

        // Generate pixel and lens samples
#ifndef BAIKAL_GENERATE_SAMPLE_AT_PIXEL_CENTER
        float2 sample0 = Sampler_Sample2D(&sampler, SAMPLER_ARGS);
#else
        float2 sample0 = make_float2(0.5f, 0.5f);
#endif
        float2 sample1 = Sampler_Sample2D(&sampler, SAMPLER_ARGS);

        // Calculate [0..1] image plane sample
        float2 img_sample;
        img_sample.x = (float)x / output_width + sample0.x / output_width;
        img_sample.y = (float)y / output_height + sample0.y / output_height;

        // Transform into [-0.5, 0.5]
        float2 h_sample = img_sample - make_float2(0.5f, 0.5f);
        // Transform into [-dim/2, dim/2]
        float2 c_sample = h_sample * camera->dim;

        // Generate sample on the lens
        float2 lens_sample = camera->aperture * Sample_MapToDiskConcentric(sample1);
        // Calculate position on focal plane
        float2 focal_plane_sample = c_sample * camera->focus_distance / camera->focal_length;
        // Calculate ray direction
        float2 camera_dir = focal_plane_sample - lens_sample;

        // Calculate direction to image plane
        my_ray->d.xyz = normalize(camera->forward * camera->focus_distance + camera->right * camera_dir.x + camera->up * camera_dir.y);
        // Origin == camera position + nearz * d
        my_ray->o.xyz = camera->p + lens_sample.x * camera->right + lens_sample.y * camera->up;
        // Max T value = zfar - znear since we moved origin to znear
        my_ray->o.w = camera->zcap.y - camera->zcap.x;
        // Generate random time from 0 to 1
        my_ray->d.w = sample0.x;
        // Set ray max
        my_ray->extra.x = 0xFFFFFFFF;
        my_ray->extra.y = 0xFFFFFFFF;
        Ray_SetExtra(my_ray, 1.f);
        Ray_SetMask(my_ray, VISIBILITY_MASK_PRIMARY);
    }
}


KERNEL
void PerspectiveCamera_GenerateVertices(
    // Camera
    GLOBAL Camera const* restrict camera,
    // Image resolution
    int output_width,
    int output_height,
    // Pixel domain buffer
    GLOBAL int const* restrict pixel_idx,
    // Size of pixel domain buffer
    GLOBAL int const* restrict num_pixels,
    // RNG seed value
    uint rng_seed,
    // Current frame
    uint frame,
    // RNG data
    GLOBAL uint* restrict random,
    GLOBAL uint const* restrict sobol_mat,
    // Rays to generate
    GLOBAL ray* restrict rays,
    // Eye subpath vertices
    GLOBAL PathVertex* restrict eye_subpath,
    // Eye subpath length
    GLOBAL int* restrict eye_subpath_length,
    // Path buffer
    GLOBAL Path* restrict paths
)

{
    int global_id = get_global_id(0);

    // Check borders
    if (global_id < *num_pixels)
    {
        int idx = pixel_idx[global_id];
        int y = idx / output_width;
        int x = idx % output_width;

        // Get pointer to ray & path handles
        GLOBAL ray* my_ray = rays + global_id;

        GLOBAL PathVertex* my_vertex = eye_subpath + BDPT_MAX_SUBPATH_LEN * idx;
        GLOBAL int* my_count = eye_subpath_length + idx;
        GLOBAL Path* my_path = paths + idx;

        // Initialize sampler
        Sampler sampler;
#if SAMPLER == SOBOL
        uint scramble = random[x + output_width * y] * 0x1fe3434f;

        if (frame & 0xF)
        {
            random[x + output_width * y] = WangHash(scramble);
        }

        Sampler_Init(&sampler, frame, SAMPLE_DIM_CAMERA_OFFSET, scramble);
#elif SAMPLER == RANDOM
        uint scramble = x + output_width * y * rng_seed;
        Sampler_Init(&sampler, scramble);
#elif SAMPLER == CMJ
        uint rnd = random[x + output_width * y];
        uint scramble = rnd * 0x1fe3434f * ((frame + 133 * rnd) / (CMJ_DIM * CMJ_DIM));
        Sampler_Init(&sampler, frame % (CMJ_DIM * CMJ_DIM), SAMPLE_DIM_CAMERA_OFFSET, scramble);
#endif

        // Generate sample
        float2 sample0 = Sampler_Sample2D(&sampler, SAMPLER_ARGS);

        // Calculate [0..1] image plane sample
        float2 img_sample;
        img_sample.x = (float)x / output_width + sample0.x / output_width;
        img_sample.y = (float)y / output_height + sample0.y / output_height;

        // Transform into [-0.5, 0.5]
        float2 h_sample = img_sample - make_float2(0.5f, 0.5f);
        // Transform into [-dim/2, dim/2]
        float2 c_sample = h_sample * camera->dim;

        // Calculate direction to image plane
        my_ray->d.xyz = normalize(camera->focal_length * camera->forward + c_sample.x * camera->right + c_sample.y * camera->up);
        // Origin == camera position + nearz * d
        my_ray->o.xyz = camera->p + camera->zcap.x * my_ray->d.xyz;
        // Max T value = zfar - znear since we moved origin to znear
        my_ray->o.w = camera->zcap.y - camera->zcap.x;
        // Generate random time from 0 to 1
        my_ray->d.w = sample0.x;
        // Set ray max
        my_ray->extra.x = 0xFFFFFFFF;
        my_ray->extra.y = 0xFFFFFFFF;
        Ray_SetExtra(my_ray, 1.f);

        PathVertex v;
        PathVertex_Init(&v,
            camera->p,
            camera->forward,
            camera->forward,
            0.f,
            1.f,
            1.f,
            1.f,
            kCamera,
            -1);

        *my_count = 1;
        *my_vertex = v;

        // Initlize path data
        my_path->throughput = make_float3(1.f, 1.f, 1.f);
        my_path->volume = -1;
        my_path->flags = 0;
        my_path->active = 0xFF;
    }
}

KERNEL
void PerspectiveCameraDof_GenerateVertices(
    // Camera
    GLOBAL Camera const* restrict camera,
    // Image resolution
    int output_width,
    int output_height,
    // Pixel domain buffer
    GLOBAL int const* restrict pixel_idx,
    // Size of pixel domain buffer
    GLOBAL int const* restrict num_pixels,
    // RNG seed value
    uint rng_seed,
    // Current frame
    uint frame,
    // RNG data
    GLOBAL uint* restrict random,
    GLOBAL uint const* restrict sobol_mat,
    // Rays to generate
    GLOBAL ray* restrict rays,
    // Eye subpath vertices
    GLOBAL PathVertex* restrict eye_subpath,
    // Eye subpath length
    GLOBAL int* restrict eye_subpath_length,
    // Path buffer
    GLOBAL Path* restrict paths
)

{
    int global_id = get_global_id(0);

    // Check borders
    if (global_id < *num_pixels)
    {
        int idx = pixel_idx[global_id];
        int y = idx / output_width;
        int x = idx % output_width;

        // Get pointer to ray & path handles
        GLOBAL ray* my_ray = rays + global_id;
        GLOBAL PathVertex* my_vertex = eye_subpath + BDPT_MAX_SUBPATH_LEN * (y * output_width + x);
        GLOBAL int* my_count = eye_subpath_length + y * output_width + x;
        GLOBAL Path* my_path = paths + y * output_width + x;

        // Initialize sampler
        Sampler sampler;
#if SAMPLER == SOBOL
        uint scramble = random[x + output_width * y] * 0x1fe3434f;

        if (frame & 0xF)
        {
            random[x + output_width * y] = WangHash(scramble);
        }

        Sampler_Init(&sampler, frame, SAMPLE_DIM_CAMERA_OFFSET, scramble);
#elif SAMPLER == RANDOM
        uint scramble = x + output_width * y * rng_seed;
        Sampler_Init(&sampler, scramble);
#elif SAMPLER == CMJ
        uint rnd = random[x + output_width * y];
        uint scramble = rnd * 0x1fe3434f * ((frame + 133 * rnd) / (CMJ_DIM * CMJ_DIM));
        Sampler_Init(&sampler, frame % (CMJ_DIM * CMJ_DIM), SAMPLE_DIM_CAMERA_OFFSET, scramble);
#endif

        // Generate pixel and lens samples
        float2 sample0 = Sampler_Sample2D(&sampler, SAMPLER_ARGS);
        float2 sample1 = Sampler_Sample2D(&sampler, SAMPLER_ARGS);

        // Calculate [0..1] image plane sample
        float2 img_sample;
        img_sample.x = (float)x / output_width + sample0.x / output_width;
        img_sample.y = (float)y / output_height + sample0.y / output_height;

        // Transform into [-0.5, 0.5]
        float2 h_sample = img_sample - make_float2(0.5f, 0.5f);
        // Transform into [-dim/2, dim/2]
        float2 c_sample = h_sample * camera->dim;

        // Generate sample on the lens
        float2 lens_sample = camera->aperture * Sample_MapToDiskConcentric(sample1);
        // Calculate position on focal plane
        float2 focal_plane_sample = c_sample * camera->focus_distance / camera->focal_length;
        // Calculate ray direction
        float2 camera_dir = focal_plane_sample - lens_sample;

        // Calculate direction to image plane
        my_ray->d.xyz = normalize(camera->forward * camera->focus_distance + camera->right * camera_dir.x + camera->up * camera_dir.y);
        // Origin == camera position + nearz * d
        my_ray->o.xyz = camera->p + lens_sample.x * camera->right + lens_sample.y * camera->up;
        // Max T value = zfar - znear since we moved origin to znear
        my_ray->o.w = camera->zcap.y - camera->zcap.x;
        // Generate random time from 0 to 1
        my_ray->d.w = sample0.x;
        // Set ray max
        my_ray->extra.x = 0xFFFFFFFF;
        my_ray->extra.y = 0xFFFFFFFF;
        Ray_SetExtra(my_ray, 1.f);

        PathVertex v;
        PathVertex_Init(&v,
            camera->p,
            camera->forward,
            camera->forward,
            0.f,
            1.f,
            1.f,
            1.f,
            kCamera,
            -1);

        *my_count = 1;
        *my_vertex = v;

        // Initlize path data
        my_path->throughput = make_float3(1.f, 1.f, 1.f);
        my_path->volume = -1;
        my_path->flags = 0;
        my_path->active = 0xFF;
    }
}

uint Part1By1(uint x)
{
    x &= 0x0000ffff;                  // x = ---- ---- ---- ---- fedc ba98 7654 3210
    x = (x ^ (x << 8)) & 0x00ff00ff; // x = ---- ---- fedc ba98 ---- ---- 7654 3210
    x = (x ^ (x << 4)) & 0x0f0f0f0f; // x = ---- fedc ---- ba98 ---- 7654 ---- 3210
    x = (x ^ (x << 2)) & 0x33333333; // x = --fe --dc --ba --98 --76 --54 --32 --10
    x = (x ^ (x << 1)) & 0x55555555; // x = -f-e -d-c -b-a -9-8 -7-6 -5-4 -3-2 -1-0
    return x;
}

uint Morton2D(uint x, uint y)
{
    return (Part1By1(y) << 1) + Part1By1(x);
}

KERNEL void GenerateTileDomain(
    int output_width,
    int output_height,
    int offset_x,
    int offset_y,
    int width,
    int height,
    uint rng_seed,
    uint frame,
    GLOBAL uint* restrict random,
    GLOBAL uint const* restrict sobol_mat,
    GLOBAL int* restrict indices,
    GLOBAL int* restrict count
)
{
    int2 global_id;
    global_id.x = get_global_id(0);
    global_id.y = get_global_id(1);

    int2 local_id;
    local_id.x = get_local_id(0);
    local_id.y = get_local_id(1);

    int2 group_id;
    group_id.x = get_group_id(0);
    group_id.y = get_group_id(1);

    int2 tile_size;
    tile_size.x = get_local_size(0);
    tile_size.y = get_local_size(1);

    int num_tiles_x = output_width / tile_size.x;
    int num_tiles_y = output_height / tile_size.y;

    int start_idx = output_width * offset_y + offset_x;

    if (global_id.x < width && global_id.y < height)
    {
        int idx = start_idx +
            (group_id.y * tile_size.y + local_id.y) * output_width +
            (group_id.x * tile_size.x + local_id.x);

        indices[global_id.y * width + global_id.x] = idx;
    }

    if (global_id.x == 0 && global_id.y == 0)
    {
        *count = width * height;
    }
}

KERNEL void GenerateTileDomain_Adaptive(
    int output_width,
    int output_height,
    int offset_x,
    int offset_y,
    int width,
    int height,
    uint rng_seed,
    uint frame,
    GLOBAL uint* restrict random,
    GLOBAL uint const* restrict sobol_mat,
    GLOBAL int const* restrict tile_distribution,
    GLOBAL int* restrict indices,
    GLOBAL int* restrict count
)
{
    int2 global_id;
    global_id.x = get_global_id(0);
    global_id.y = get_global_id(1);

    int2 local_id;
    local_id.x = get_local_id(0);
    local_id.y = get_local_id(1);

    int2 group_id;
    group_id.x = get_group_id(0);
    group_id.y = get_group_id(1);

    int2 tile_size;
    tile_size.x = get_local_size(0);
    tile_size.y = get_local_size(1);


    // Initialize sampler  
    Sampler sampler;
    int x = global_id.x;
    int y = global_id.y;
#if SAMPLER == SOBOL
    uint scramble = random[x + output_width * y] * 0x1fe3434f;

    if (frame & 0xF)
    {
        random[x + output_width * y] = WangHash(scramble);
    }

    Sampler_Init(&sampler, frame, SAMPLE_DIM_IMG_PLANE_EVALUATE_OFFSET, scramble);
#elif SAMPLER == RANDOM
    uint scramble = x + output_width * y * rng_seed;
    Sampler_Init(&sampler, scramble);
#elif SAMPLER == CMJ
    uint rnd = random[group_id.x + output_width *group_id.y];
    uint scramble = rnd * 0x1fe3434f * ((frame + 133 * rnd) / (CMJ_DIM * CMJ_DIM));
    Sampler_Init(&sampler, frame % (CMJ_DIM * CMJ_DIM), SAMPLE_DIM_IMG_PLANE_EVALUATE_OFFSET, scramble);
#endif

    float2 sample = Sampler_Sample2D(&sampler, SAMPLER_ARGS);

    float pdf;
    int tile = Distribution1D_SampleDiscrete(sample.x, tile_distribution, &pdf);

    int num_tiles_x = output_width / tile_size.x;
    int num_tiles_y = output_height / tile_size.y;

    int tile_y = clamp(tile / num_tiles_x , 0, num_tiles_y - 1);
    int tile_x = clamp(tile % num_tiles_x, 0, num_tiles_x - 1);

    int start_idx = output_width * offset_y + offset_x;

    if (global_id.x < width && global_id.y < height)
    {
        int idx = start_idx +
            (tile_y * tile_size.y + local_id.y) * output_width +
            (tile_x * tile_size.x + local_id.x);

        indices[global_id.y * width + global_id.x] = idx;
    }

    if (global_id.x == 0 && global_id.y == 0)
    {
        *count = width * height;
    }
}


// Fill AOVs
KERNEL void FillAOVs(
    // Ray batch
    GLOBAL ray const* restrict rays,
    // Intersection data
    GLOBAL Intersection const* restrict isects,
    // Pixel indices
    GLOBAL int const* restrict pixel_idx,
    // Number of pixels
    GLOBAL int const* restrict num_items,
    // Vertices
    GLOBAL float3 const*restrict  vertices,
    // Normals
    GLOBAL float3 const* restrict normals,
    // UVs
    GLOBAL float2 const* restrict uvs,
    // Indices
    GLOBAL int const* restrict indices,
    // Shapes
    GLOBAL Shape const* restrict shapes,
    // Material IDs
    GLOBAL int const* restrict material_ids,
    // Materials
    GLOBAL Material const* restrict materials,
    // Textures
    TEXTURE_ARG_LIST,
    // Environment texture index
    int env_light_idx,
    // Emissives
    GLOBAL Light const* restrict lights,
    // Number of emissive objects
    int num_lights,
    // RNG seed
    uint rngseed,
    // Sampler states
    GLOBAL uint* restrict random,
    // Sobol matrices
    GLOBAL uint const* restrict sobol_mat, 
    // Frame
    int frame,
    // World position flag
    int world_position_enabled, 
    // World position AOV
    GLOBAL float4* restrict aov_world_position,
    // World normal flag
    int world_shading_normal_enabled,
    // World normal AOV
    GLOBAL float4* restrict aov_world_shading_normal,
    // World true normal flag
    int world_geometric_normal_enabled,
    // World true normal AOV
    GLOBAL float4* restrict aov_world_geometric_normal,
    // UV flag
    int uv_enabled,
    // UV AOV
    GLOBAL float4* restrict aov_uv,
    // Wireframe flag
    int wireframe_enabled,
    // Wireframe AOV
    GLOBAL float4* restrict aov_wireframe,
    // Albedo flag
    int albedo_enabled,
    // Wireframe AOV
    GLOBAL float4* restrict aov_albedo,
    // World tangent flag
    int world_tangent_enabled,
    // World tangent AOV
    GLOBAL float4* restrict aov_world_tangent,
    // World bitangent flag
    int world_bitangent_enabled,
    // World bitangent AOV
    GLOBAL float4* restrict aov_world_bitangent,
    // Gloss enabled flag
    int gloss_enabled,
    // Specularity map
    GLOBAL float4* restrict aov_gloss,
<<<<<<< HEAD
	// Mesh_id enabled flag
    int mesh_id_enabled,
	// Mesh_id AOV
    GLOBAL float4* restrict mesh_id
=======
    // Depth enabled flag
    int depth_enabled,
    // Depth map
    GLOBAL float4* restrict aov_depth,
    // NOTE: following are fake parameters, handled outside
    int visibility_enabled,
    GLOBAL float4* restrict aov_visibility
>>>>>>> 5d729e29
)
{
    int global_id = get_global_id(0);

    Scene scene =
    {
        vertices,
        normals,
        uvs,
        indices,
        shapes,
        material_ids,
        materials,
        lights,
        env_light_idx,
        num_lights
    };

    // Only applied to active rays after compaction
    if (global_id < *num_items)
    {
        Intersection isect = isects[global_id];
        int idx = pixel_idx[global_id];

        if (isect.shapeid > -1)
        {
            // Fetch incoming ray direction
            float3 wi = -normalize(rays[global_id].d.xyz);

            Sampler sampler;
#if SAMPLER == SOBOL 
            uint scramble = random[global_id] * 0x1fe3434f;
            Sampler_Init(&sampler, frame, SAMPLE_DIM_SURFACE_OFFSET, scramble);
#elif SAMPLER == RANDOM
            uint scramble = global_id * rngseed;
            Sampler_Init(&sampler, scramble);
#elif SAMPLER == CMJ
            uint rnd = random[global_id];
            uint scramble = rnd * 0x1fe3434f * ((frame + 331 * rnd) / (CMJ_DIM * CMJ_DIM));
            Sampler_Init(&sampler, frame % (CMJ_DIM * CMJ_DIM), SAMPLE_DIM_SURFACE_OFFSET, scramble);
#endif

            // Fill surface data
            DifferentialGeometry diffgeo;
            Scene_FillDifferentialGeometry(&scene, &isect, &diffgeo);

            if (world_position_enabled)
            {
                aov_world_position[idx].xyz += diffgeo.p;
                aov_world_position[idx].w += 1.f;
            }

            if (world_shading_normal_enabled)
            {
                float ngdotwi = dot(diffgeo.ng, wi);
                bool backfacing = ngdotwi < 0.f;

                // Select BxDF
                Material_Select(&scene, wi, &sampler, TEXTURE_ARGS, SAMPLER_ARGS, &diffgeo);

                float s = Bxdf_IsBtdf(&diffgeo) ? (-sign(ngdotwi)) : 1.f;
                if (backfacing && !Bxdf_IsBtdf(&diffgeo))
                {
                    //Reverse normal and tangents in this case
                    //but not for BTDFs, since BTDFs rely
                    //on normal direction in order to arrange   
                    //indices of refraction
                    diffgeo.n = -diffgeo.n;
                    diffgeo.dpdu = -diffgeo.dpdu;
                    diffgeo.dpdv = -diffgeo.dpdv;
                }

                DifferentialGeometry_ApplyBumpNormalMap(&diffgeo, TEXTURE_ARGS);
                DifferentialGeometry_CalculateTangentTransforms(&diffgeo);

                aov_world_shading_normal[idx].xyz += diffgeo.n;
                aov_world_shading_normal[idx].w += 1.f;
            }

            if (world_geometric_normal_enabled)
            {
                aov_world_geometric_normal[idx].xyz += diffgeo.ng;
                aov_world_geometric_normal[idx].w += 1.f;
            }

            if (wireframe_enabled)
            {
                bool hit = (isect.uvwt.x < 1e-3) || (isect.uvwt.y < 1e-3) || (1.f - isect.uvwt.x - isect.uvwt.y < 1e-3);
                float3 value = hit ? make_float3(1.f, 1.f, 1.f) : make_float3(0.f, 0.f, 0.f);
                aov_wireframe[idx].xyz += value;
                aov_wireframe[idx].w += 1.f;
            }

            if (uv_enabled)
            {
                aov_uv[idx].xy += diffgeo.uv.xy;
                aov_uv[idx].w += 1.f;
            }

            if (albedo_enabled)
            {
                float ngdotwi = dot(diffgeo.ng, wi);
                bool backfacing = ngdotwi < 0.f;

                // Select BxDF
                Material_Select(&scene, wi, &sampler, TEXTURE_ARGS, SAMPLER_ARGS, &diffgeo);

                const float3 kd = Texture_GetValue3f(diffgeo.mat.simple.kx.xyz, diffgeo.uv, TEXTURE_ARGS_IDX(diffgeo.mat.simple.kxmapidx));

                aov_albedo[idx].xyz += kd;
                aov_albedo[idx].w += 1.f;
            }

            if (world_tangent_enabled)
            {
                float ngdotwi = dot(diffgeo.ng, wi);
                bool backfacing = ngdotwi < 0.f;

                // Select BxDF
                Material_Select(&scene, wi, &sampler, TEXTURE_ARGS, SAMPLER_ARGS, &diffgeo);

                float s = Bxdf_IsBtdf(&diffgeo) ? (-sign(ngdotwi)) : 1.f;
                if (backfacing && !Bxdf_IsBtdf(&diffgeo))
                {
                    //Reverse normal and tangents in this case
                    //but not for BTDFs, since BTDFs rely
                    //on normal direction in order to arrange
                    //indices of refraction
                    diffgeo.n = -diffgeo.n;
                    diffgeo.dpdu = -diffgeo.dpdu;
                    diffgeo.dpdv = -diffgeo.dpdv;
                }

                DifferentialGeometry_ApplyBumpNormalMap(&diffgeo, TEXTURE_ARGS);
                DifferentialGeometry_CalculateTangentTransforms(&diffgeo);

                aov_world_tangent[idx].xyz += diffgeo.dpdu;
                aov_world_tangent[idx].w += 1.f;
            }

            if (world_bitangent_enabled)
            {
                float ngdotwi = dot(diffgeo.ng, wi);
                bool backfacing = ngdotwi < 0.f;

                // Select BxDF
                Material_Select(&scene, wi, &sampler, TEXTURE_ARGS, SAMPLER_ARGS, &diffgeo);

                float s = Bxdf_IsBtdf(&diffgeo) ? (-sign(ngdotwi)) : 1.f;
                if (backfacing && !Bxdf_IsBtdf(&diffgeo))
                {
                    //Reverse normal and tangents in this case
                    //but not for BTDFs, since BTDFs rely
                    //on normal direction in order to arrange
                    //indices of refraction
                    diffgeo.n = -diffgeo.n;
                    diffgeo.dpdu = -diffgeo.dpdu;
                    diffgeo.dpdv = -diffgeo.dpdv;
                }

                DifferentialGeometry_ApplyBumpNormalMap(&diffgeo, TEXTURE_ARGS);
                DifferentialGeometry_CalculateTangentTransforms(&diffgeo);

                aov_world_bitangent[idx].xyz += diffgeo.dpdv;
                aov_world_bitangent[idx].w += 1.f;
            }

            if (gloss_enabled)
            {
                float ngdotwi = dot(diffgeo.ng, wi);
                bool backfacing = ngdotwi < 0.f;

                // Select BxDF
                Material_Select(&scene, wi, &sampler, TEXTURE_ARGS, SAMPLER_ARGS, &diffgeo);

                float gloss = 0.f;

                int type = diffgeo.mat.type;
                if (type == kIdealReflect || type == kIdealReflect || type == kPassthrough)
                {
                    gloss = 1.f;
                }
                else if (type == kMicrofacetGGX || type == kMicrofacetBeckmann ||
                    type == kMicrofacetRefractionGGX || type == kMicrofacetRefractionBeckmann)
                {
                    gloss = 1.f - Texture_GetValue1f(diffgeo.mat.simple.ns, diffgeo.uv, TEXTURE_ARGS_IDX(diffgeo.mat.simple.nsmapidx));
                }


                aov_gloss[idx].xyz += gloss;
                aov_gloss[idx].w += 1.f;
            }

<<<<<<< HEAD
            if (mesh_id_enabled)
            {
                mesh_id[idx] = make_float4(isect.shapeid, isect.shapeid, isect.shapeid, 1.f);
=======
            if (depth_enabled)
            {
                float w = aov_depth[idx].w;
                if (w == 0.f)
                {
                    aov_depth[idx].xyz = isect.uvwt.w;
                    aov_depth[idx].w = 1.f;
                }
                else
                {
                    aov_depth[idx].xyz += isect.uvwt.w;
                    aov_depth[idx].w += 1.f;
                }
>>>>>>> 5d729e29
            }
        }
    }
}


// Copy data to interop texture if supported
KERNEL void AccumulateData(
    GLOBAL float4 const* src_data,
    int num_elements,
    GLOBAL float4* dst_data
)
{
    int global_id = get_global_id(0);

    if (global_id < num_elements)
    {
        float4 v = src_data[global_id];
        dst_data[global_id] += v;
    }
}

//#define ADAPTIVITY_DEBUG
// Copy data to interop texture if supported
KERNEL void ApplyGammaAndCopyData(
    GLOBAL float4 const* data,
    int img_width,
    int img_height,
    float gamma,
    write_only image2d_t img
)
{
    int global_id = get_global_id(0);

    int global_idx = global_id % img_width;
    int global_idy = global_id / img_width;

    if (global_idx < img_width && global_idy < img_height)
    {
        float4 v = data[global_id];
#ifdef ADAPTIVITY_DEBUG
        float a = v.w < 1024 ? min(1.f, v.w / 1024.f) : 0.f;
        float4 mul_color = make_float4(1.f, 1.f - a, 1.f - a, 1.f);
        v *= mul_color;
#endif

        float4 val = clamp(native_powr(v / v.w, 1.f / gamma), 0.f, 1.f);
        write_imagef(img, make_int2(global_idx, global_idy), val);
    }
} 

KERNEL void AccumulateSingleSample(
    GLOBAL float4 const* restrict src_sample_data,
    GLOBAL float4* restrict dst_accumulation_data,
    GLOBAL int* restrict scatter_indices,
    int num_elements
)
{
    int global_id = get_global_id(0);

    if (global_id < num_elements)
    {
        int idx = scatter_indices[global_id];
        float4 sample = src_sample_data[global_id];
        dst_accumulation_data[idx].xyz += sample.xyz;
        dst_accumulation_data[idx].w += 1.f;
    }
}

INLINE void group_reduce_add(__local float* lds, int size, int lid)
{
    for (int offset = (size >> 1); offset > 0; offset >>= 1)
    {
        if (lid < offset)
        {
            lds[lid] += lds[lid + offset];
        }
        barrier(CLK_LOCAL_MEM_FENCE);
    }
}

INLINE void group_reduce_min(__local float* lds, int size, int lid)
{
    for (int offset = (size >> 1); offset > 0; offset >>= 1)
    {
        if (lid < offset)
        {
            lds[lid] = min(lds[lid], lds[lid + offset]);
        }
        barrier(CLK_LOCAL_MEM_FENCE);
    }
}


INLINE void group_reduce_max(__local float* lds, int size, int lid)
{
    for (int offset = (size >> 1); offset > 0; offset >>= 1)
    {
        if (lid < offset)
        {
            lds[lid] = max(lds[lid], lds[lid + offset]);
        }
        barrier(CLK_LOCAL_MEM_FENCE);
    }
}


KERNEL void EstimateVariance(
    GLOBAL float4 const* restrict image_buffer,
    GLOBAL float* restrict variance_buffer,
    int width,
    int height
)
{
    __local float lds[256];

    int x = get_global_id(0);
    int y = get_global_id(1);
    int lx = get_local_id(0);
    int ly = get_local_id(1);
    int gx = get_group_id(0);
    int gy = get_group_id(1);
    int wx = get_local_size(0);
    int wy = get_local_size(1);
    int num_tiles = (width + wx - 1) / wx;
    int lid = ly * wx + lx;

    float value = 0.f;
    if (x < width && y < height)
    {
        float4 rw = image_buffer[y * width + x]; rw /= rw.w;
        value = 4*luminance(clamp(rw.xyz, 0.f, 1.f));
        rw = y + 1 < height ? image_buffer[(y + 1) * width + x] : image_buffer[y * width + x]; rw /= rw.w;
        value -= luminance(clamp(rw.xyz, 0.f, 1.f));
        rw = y - 1 >= 0 ? image_buffer[(y - 1) * width + x] : image_buffer[y * width + x]; rw /= rw.w;
        value -= luminance(clamp(rw.xyz, 0.f, 1.f));
        rw = x + 1 < width ? image_buffer[y * width + x + 1] : image_buffer[y * width + x]; rw /= rw.w;
        value -= luminance(clamp(rw.xyz, 0.f, 1.f));
        rw = x - 1 >= 0 ? image_buffer[y * width + x - 1] : image_buffer[y * width + x]; rw /= rw.w;
        value -= luminance(clamp(rw.xyz, 0.f, 1.f));
        //rw = y + 1 < height && x + 1 < width ? image_buffer[(y + 1) * width + x + 1] : image_buffer[y * width + x]; rw /= rw.w;
        //value -= luminance(clamp(rw.xyz, 0.f, 1.f));
        //rw = y - 1 >= 0 && x - 1 >= 0 ? image_buffer[(y - 1) * width + x - 1] : image_buffer[y * width + x]; rw /= rw.w;
        //value -= luminance(clamp(rw.xyz, 0.f, 1.f));
        //rw = y + 1 < height && x - 1 >= 0 ? image_buffer[(y + 1) * width + x - 1] : image_buffer[y * width + x]; rw /= rw.w;
        //value -= luminance(clamp(rw.xyz, 0.f, 1.f));
        //rw = y - 1 >= 0 && x + 1 < width ? image_buffer[(y - 1) * width + x + 1] : image_buffer[y * width + x]; rw /= rw.w;
        //value -= luminance(clamp(rw.xyz, 0.f, 1.f));
    }

    value = fabs(value);
    lds[lid] = value;
    barrier(CLK_LOCAL_MEM_FENCE);

    group_reduce_add(lds, 256, lid);

    float mean = lds[0] / (wx * wy);
    barrier(CLK_LOCAL_MEM_FENCE);

    /*lds[lid] = (mean - value) * (mean - value);
    barrier(CLK_LOCAL_MEM_FENCE);

    group_reduce_add(lds, 256, lid);*/

    if (x < width && y < height)
    {
        if (lx == 0 && ly == 0)
        {
            //float dev = lds[0] / (wx * wy - 1);
            variance_buffer[gy * num_tiles + gx] = mean;
        }
    }
}

#endif // MONTE_CARLO_RENDERER_CL<|MERGE_RESOLUTION|>--- conflicted
+++ resolved
@@ -685,12 +685,10 @@
     int gloss_enabled,
     // Specularity map
     GLOBAL float4* restrict aov_gloss,
-<<<<<<< HEAD
 	// Mesh_id enabled flag
     int mesh_id_enabled,
 	// Mesh_id AOV
-    GLOBAL float4* restrict mesh_id
-=======
+    GLOBAL float4* restrict mesh_id,
     // Depth enabled flag
     int depth_enabled,
     // Depth map
@@ -698,7 +696,6 @@
     // NOTE: following are fake parameters, handled outside
     int visibility_enabled,
     GLOBAL float4* restrict aov_visibility
->>>>>>> 5d729e29
 )
 {
     int global_id = get_global_id(0);
@@ -891,12 +888,12 @@
                 aov_gloss[idx].xyz += gloss;
                 aov_gloss[idx].w += 1.f;
             }
-
-<<<<<<< HEAD
+            
             if (mesh_id_enabled)
             {
                 mesh_id[idx] = make_float4(isect.shapeid, isect.shapeid, isect.shapeid, 1.f);
-=======
+            }
+            
             if (depth_enabled)
             {
                 float w = aov_depth[idx].w;
@@ -910,7 +907,6 @@
                     aov_depth[idx].xyz += isect.uvwt.w;
                     aov_depth[idx].w += 1.f;
                 }
->>>>>>> 5d729e29
             }
         }
     }
