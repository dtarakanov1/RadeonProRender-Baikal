/**********************************************************************
Copyright (c) 2017 Advanced Micro Devices, Inc. All rights reserved.

Permission is hereby granted, free of charge, to any person obtaining a copy
of this software and associated documentation files (the "Software"), to deal
in the Software without restriction, including without limitation the rights
to use, copy, modify, merge, publish, distribute, sublicense, and/or sell
copies of the Software, and to permit persons to whom the Software is
furnished to do so, subject to the following conditions:

The above copyright notice and this permission notice shall be included in
all copies or substantial portions of the Software.

THE SOFTWARE IS PROVIDED "AS IS", WITHOUT WARRANTY OF ANY KIND, EXPRESS OR
IMPLIED, INCLUDING BUT NOT LIMITED TO THE WARRANTIES OF MERCHANTABILITY,
FITNESS FOR A PARTICULAR PURPOSE AND NONINFRINGEMENT.  IN NO EVENT SHALL THE
AUTHORS OR COPYRIGHT HOLDERS BE LIABLE FOR ANY CLAIM, DAMAGES OR OTHER
LIABILITY, WHETHER IN AN ACTION OF CONTRACT, TORT OR OTHERWISE, ARISING FROM,
OUT OF OR IN CONNECTION WITH THE SOFTWARE OR THE USE OR OTHER DEALINGS IN
THE SOFTWARE.
********************************************************************/

#include "cl_program.h"

#include <assert.h>
#include <chrono>
#include <iostream>
#include <algorithm>
#include <fstream>
#include <sstream>
#include <regex>

#include "cl_program_manager.h"
#include "version.h"

//#define DUMP_PROGRAM_SOURCE 1

using namespace Baikal;

inline std::uint32_t jenkins_one_at_a_time_hash(char const *key, size_t len)
{
    std::uint32_t hash, i;
    for (hash = i = 0; i < len; ++i)
    {
        hash += key[i];
        hash += (hash << 10);
        hash ^= (hash >> 6);
    }
    hash += (hash << 3);
    hash ^= (hash >> 11);
    hash += (hash << 15);
    return hash;
}

// Computting check sum algo
// Copy from here: https://codereview.stackexchange.com/questions/104948/32-bit-checksum-of-a-file
inline std::uint32_t CheckSum(const std::string &source)
{
    std::uint32_t check_sum = 0;
    unsigned shift = 0;
    for (uint32_t ch : source)
    {
        check_sum += (ch << shift);
        shift += 8;
        if (shift == 32) {
            shift = 0;
        }
    }
    return check_sum;
}

inline bool LoadBinaries(std::string const& name, std::vector<std::uint8_t>& data)
{
    std::ifstream in(name, std::ios::in | std::ios::binary);
    if (in)
    {
        data.clear();
        std::streamoff beg = in.tellg();
        in.seekg(0, std::ios::end);
        std::streamoff fileSize = in.tellg() - beg;
        in.seekg(0, std::ios::beg);
        data.resize(static_cast<unsigned>(fileSize));
        in.read((char*)&data[0], fileSize);
        return true;
    }
    else
    {
        return false;
    }
}

inline void SaveBinaries(std::string const& name, std::vector<std::uint8_t>& data)
{
    std::ofstream out(name, std::ios::out | std::ios::binary);

    if (out)
    {
        out.write((char*)&data[0], data.size());
    }
}


CLProgram::CLProgram(const CLProgramManager *program_manager, uint32_t id, CLWContext context,
                     const std::string &program_name, const std::string &cache_path) :
    m_program_manager(program_manager),
    m_program_name(program_name),
    m_cache_path(cache_path),
    m_id(id),
    m_context(context)
{
};

void CLProgram::SetSource(const std::string &source)
{
    m_compiled_source.reserve(1024 * 1024); //Just reserve 1M for now
    m_program_source = source;
    ParseSource(m_program_source);
}

void CLProgram::ParseSource(const std::string &source)
{
    std::string::size_type offset = 0;
    std::string::size_type position = 0;
    std::string find_str("#include");
    while ((position = source.find(find_str, offset)) != std::string::npos)
    {
        std::string::size_type end_position = source.find(">", position);
        assert(end_position != std::string::npos);
        std::string fname = source.substr(position, end_position - position);
        position = fname.find("<");
        assert(position != std::string::npos);
        fname = fname.substr(position + 1, fname.length() - position);
        offset = end_position;

        m_program_manager->LoadHeader(fname);
        m_required_headers.insert(fname);
        std::string arr = m_program_manager->ReadHeader(fname);
        ParseSource(arr);
    }
}

void CLProgram::BuildSource(const std::string &source)
{
    std::string::size_type offset = 0;
    std::string::size_type position = 0;
    std::string find_str("#include");
    while ((position = source.find(find_str, offset)) != std::string::npos)
    {
        // Append not-include part of source
        if (position != offset)
            m_compiled_source += source.substr(offset, position - offset - 1);

        // Get include file name
        std::string::size_type end_position = source.find(">", position);
        assert(end_position != std::string::npos);
        std::string fname = source.substr(position, end_position - position);
        position = fname.find("<");
        assert(position != std::string::npos);
        fname = fname.substr(position + 1, fname.length() - position);
        offset = end_position + 1;

        if (m_included_headers.find(fname) == m_included_headers.end())
        {
            m_included_headers.insert(fname);
            // Append included file to source
            BuildSource(m_program_manager->ReadHeader(fname));
        }
    }

    // Append rest of the file
    m_compiled_source += source.substr(offset);
}

CLWProgram CLProgram::Compile(const std::string &opts)
{
    std::chrono::time_point<std::chrono::high_resolution_clock> start, end;
    start = std::chrono::high_resolution_clock::now();

    CLWProgram compiled_program;
    try
    {
        compiled_program = CLWProgram::CreateFromSource(m_compiled_source.c_str(), m_compiled_source.size(), opts.c_str(), m_context);
        /*
         * Code below usable for cache debugging
         */
#ifdef DUMP_PROGRAM_SOURCE
        auto e = std::chrono::duration_cast<std::chrono::seconds>(std::chrono::high_resolution_clock::now().time_since_epoch()).count();
<<<<<<< HEAD
        std::ofstream file(std::to_string(e) + ".cl");
=======
        std::ofstream file(m_program_name + std::to_string(e) + ".cl");
>>>>>>> 58189e46
        file << m_compiled_source;
        file.close();
#endif
    }
    catch (CLWException exception)
    {
        std::cerr << "Compilation failed!" << std::endl;
        std::cerr << "Dumping source to file:" << m_program_name << ".cl.failed" << std::endl;
        std::string fname = m_program_name + ".cl.failed";
        std::ofstream file(fname);
        file << m_compiled_source;
        file.close();
        throw;
    }

    end = std::chrono::high_resolution_clock::now();
    int elapsed_ms = (int)std::chrono::duration_cast<std::chrono::milliseconds>(end - start).count();
    std::cerr << "Program compilation time: " << elapsed_ms << " ms" << std::endl;

    m_is_dirty = false;
    return compiled_program;
}

bool CLProgram::IsHeaderNeeded(const std::string &header_name) const
{
    return (m_required_headers.find(header_name) != m_required_headers.end());
}

CLWProgram CLProgram::GetCLWProgram(const std::string &opts)
{
    // global dirty flag
    if (m_is_dirty)
    {
        m_programs.clear();
        m_compiled_source.clear();
        m_included_headers.clear();
        BuildSource(m_program_source);
    }

    auto it = m_programs.find(opts);
    if (it != m_programs.end())
    {
        return it->second;
    }

    CLWProgram result;
    //check if we can get it from cache
    if (!m_cache_path.empty())
    {
        std::string filename = GetFilenameHash(opts);

        auto cached_program_path = m_cache_path;
        cached_program_path.append("/");
        cached_program_path.append(filename);
        cached_program_path.append(".bin");

        std::vector<std::uint8_t> binary;
        if (LoadBinaries(cached_program_path, binary))
        {
            // Create from binary
            std::size_t size = binary.size();
            auto binaries = &binary[0];
            result = CLWProgram::CreateFromBinary(&binaries, &size, m_context);
            m_programs[opts] = result;
        }
        else
        {
            result = Compile(opts);
            m_programs[opts] = result;

            // Save binaries
            result.GetBinaries(0, binary);
            SaveBinaries(cached_program_path, binary);
        }
    }

    m_is_dirty = false;
    return result;
}

std::string CLProgram::GetFilenameHash(std::string const& opts) const
{
    auto name = m_program_name;
    auto device_name = m_context.GetDevice(0).GetName();

    std::regex forbidden("(\\\\)|[\\./:<>\\\"\\|\\?\\*]");

    device_name = std::regex_replace(device_name, forbidden, "_");
    device_name.erase(
        std::remove_if(device_name.begin(), device_name.end(), isspace),
                      device_name.end());

    name.append("_");
    name.append(device_name);

    auto extra = m_context.GetDevice(0).GetVersion();
    extra.append(opts);

    std::ostringstream oss;
    oss << jenkins_one_at_a_time_hash(extra.c_str(), extra.size());

    name.append("_");
    name.append(oss.str());


    std::uint32_t file_hash = CheckSum(m_compiled_source);

    name.append("_");
    name.append(std::to_string(file_hash));

    name.append(BAIKAL_VERSION);

    return name;
}<|MERGE_RESOLUTION|>--- conflicted
+++ resolved
@@ -185,11 +185,7 @@
          */
 #ifdef DUMP_PROGRAM_SOURCE
         auto e = std::chrono::duration_cast<std::chrono::seconds>(std::chrono::high_resolution_clock::now().time_since_epoch()).count();
-<<<<<<< HEAD
-        std::ofstream file(std::to_string(e) + ".cl");
-=======
         std::ofstream file(m_program_name + std::to_string(e) + ".cl");
->>>>>>> 58189e46
         file << m_compiled_source;
         file.close();
 #endif
