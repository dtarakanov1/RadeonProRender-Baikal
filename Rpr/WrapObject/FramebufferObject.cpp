--- conflicted
+++ resolved
@@ -118,11 +118,7 @@
     OIIO_NAMESPACE_USING;
 
     std::size_t width = Width();
-<<<<<<< HEAD
-    std::size_t height = Height();
-=======
     size_t height = Height();
->>>>>>> 8e01a4b5
     std::vector<RadeonRays::float3> tempbuf(width * height);
     GetData(tempbuf.data());
     std::vector<RadeonRays::float3> data(tempbuf);
