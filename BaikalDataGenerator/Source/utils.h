--- conflicted
+++ resolved
@@ -41,15 +41,11 @@
     std::filesystem::path camera_file;
     std::filesystem::path spp_file;
     std::filesystem::path output_dir;
-<<<<<<< HEAD
     size_t width, height;
     size_t split_num = 1;
     size_t split_idx = 0;
     size_t offset_idx = 0;
-=======
-    std::uint32_t width, height;
     std::uint32_t num_bounces = 5;
->>>>>>> 34706ce9
     bool gamma_correction;
 };
 
