/**********************************************************************
Copyright (c) 2018 Advanced Micro Devices, Inc. All rights reserved.

Permission is hereby granted, free of charge, to any person obtaining a copy
of this software and associated documentation files (the "Software"), to deal
in the Software without restriction, including without limitation the rights
to use, copy, modify, merge, publish, distribute, sublicense, and/or sell
copies of the Software, and to permit persons to whom the Software is
furnished to do so, subject to the following conditions:

The above copyright notice and this permission notice shall be included in
all copies or substantial portions of the Software.

THE SOFTWARE IS PROVIDED "AS IS", WITHOUT WARRANTY OF ANY KIND, EXPRESS OR
IMPLIED, INCLUDING BUT NOT LIMITED TO THE WARRANTIES OF MERCHANTABILITY,
FITNESS FOR A PARTICULAR PURPOSE AND NONINFRINGEMENT.  IN NO EVENT SHALL THE
AUTHORS OR COPYRIGHT HOLDERS BE LIABLE FOR ANY CLAIM, DAMAGES OR OTHER
LIABILITY, WHETHER IN AN ACTION OF CONTRACT, TORT OR OTHERWISE, ARISING FROM,
OUT OF OR IN CONNECTION WITH THE SOFTWARE OR THE USE OR OTHER DEALINGS IN
THE SOFTWARE.
********************************************************************/

#include "config_loader.h"
#include "XML/tinyxml2.h"
#include "material_io.h"
#include <filesystem>
#include <sstream>

// validation checks helper macroses to reduce copy paste
#define ASSERT_PATH(file_name) \
     if (file_name.empty()) { \
         std::stringstream ss; \
         ss << "missed " << file_name.string(); \
         THROW_EX(ss.str()) } \

#define ASSERT_XML(file_name) \
     if (file_name.extension() != ".xml") { \
         std::stringstream ss; \
         ss << "not xml file: " << file_name.string(); \
         THROW_EX(ss.str()) } \

#define ASSERT_FILE_EXISTS(file_name) \
     if (!std::filesystem::exists(file_name)) { \
         std::stringstream ss; \
         ss << "there is no file on specified path: " << file_name.string(); \
         THROW_EX(ss.str()) } \

void ConfigLoader::ValidateConfig(const DGenConfig& config) const
{
    // validate input config
    ASSERT_PATH(config.camera_file);
    ASSERT_PATH(config.light_file);
    ASSERT_PATH(config.spp_file);
    ASSERT_PATH(config.scene_file);
    ASSERT_PATH(config.output_dir);

    // validate extansions
    ASSERT_XML(config.camera_file)
    ASSERT_XML(config.light_file)
    ASSERT_XML(config.spp_file)

    // validate that files really exists
    ASSERT_FILE_EXISTS(config.camera_file)
    ASSERT_FILE_EXISTS(config.light_file)
    ASSERT_FILE_EXISTS(config.spp_file)
    ASSERT_FILE_EXISTS(config.scene_file)

    if (!std::filesystem::is_directory(config.output_dir))
    {
        THROW_EX(config.output_dir.string() + " should be directory")
    }
}

ConfigLoader::ConfigLoader(const DGenConfig& config)
{
    ValidateConfig(config);

    LoadCameraConfig(config.camera_file);
    LoadLightConfig(config.light_file);
    LoadSppConfig(config.spp_file);
}

void ConfigLoader::LoadCameraConfig(const std::filesystem::path& file_name)
{
    tinyxml2::XMLDocument doc;
    doc.LoadFile(file_name.string().c_str());

    auto root = doc.FirstChildElement("cam_list");

    if (!root)
    {
        THROW_EX("Failed to open cameras set file.")
    }

    tinyxml2::XMLElement* elem = root->FirstChildElement("camera");

    m_camera_states.clear();

    while (elem)
    {
        CameraInfo cam_info;

        // eye
        cam_info.pos.x = elem->FloatAttribute("cpx");
        cam_info.pos.y = elem->FloatAttribute("cpy");
        cam_info.pos.z = elem->FloatAttribute("cpz");

        // center
        cam_info.at.x = elem->FloatAttribute("tpx");
        cam_info.at.y = elem->FloatAttribute("tpy");
        cam_info.at.z = elem->FloatAttribute("tpz");

        // up
        cam_info.up.x = elem->FloatAttribute("upx");
        cam_info.up.y = elem->FloatAttribute("upy");
        cam_info.up.z = elem->FloatAttribute("upz");

        if (cam_info.up.sqnorm() == 0.f)
        {
            cam_info.up = RadeonRays::float3(0.f, 1.f, 0.f);
        }

        //other values
        cam_info.focal_length = elem->FloatAttribute("focal_length");
        cam_info.focus_distance = elem->FloatAttribute("focus_dist");
        cam_info.aperture = elem->FloatAttribute("aperture");

        m_camera_states.push_back(cam_info);
        elem = elem->NextSiblingElement("camera");
    }
}

void ConfigLoader::LoadLightConfig(const std::filesystem::path& file_name)
{
    m_ligths_dir = file_name.parent_path();

    tinyxml2::XMLDocument doc;
    doc.LoadFile(file_name.string().c_str());
    auto root = doc.FirstChildElement("light_list");

    if (!root)
    {
        THROW_EX("Failed to open lights set file.")
    }

    tinyxml2::XMLElement* elem = root->FirstChildElement("light");

    while (elem)
    {
        LightInfo light_info;
        //type
        light_info.type = elem->Attribute("type");

        // validate light type
        if (light_info.type == "spot")
        {
            //this option available only for spot light
            light_info.cs.x = elem->FloatAttribute("csx");
            light_info.cs.y = elem->FloatAttribute("csy");
        }
        else if (light_info.type == "ibl")
        {
            //this options available only for ibl
            light_info.texture = elem->Attribute("tex");
            light_info.mul = elem->FloatAttribute("mul");
        }
        else if ((light_info.type != "point") && (light_info.type != "direct"))
        {
            THROW_EX(light_info.type + "Is invalid light type");
        }

        RadeonRays::float3 pos;
        RadeonRays::float3 dir;
        RadeonRays::float3 rad;

        pos.x = elem->FloatAttribute("posx");
        pos.y = elem->FloatAttribute("posy");
        pos.z = elem->FloatAttribute("posz");

        dir.x = elem->FloatAttribute("dirx");
        dir.y = elem->FloatAttribute("diry");
        dir.z = elem->FloatAttribute("dirz");

        rad.x = elem->FloatAttribute("radx");
        rad.y = elem->FloatAttribute("rady");
        rad.z = elem->FloatAttribute("radz");

        light_info.pos = pos;
        light_info.dir = dir;
        light_info.rad = rad;

        m_light_settings.push_back(light_info);

        elem = elem->NextSiblingElement("light");
    }
}

void ConfigLoader::LoadSppConfig(const std::filesystem::path& file_name)
{
    tinyxml2::XMLDocument doc;
    doc.LoadFile(file_name.string().c_str());
    auto root = doc.FirstChildElement("spp_list");

    if (!root)
    {
<<<<<<< HEAD
        THROW_EX("Failed to open spp set file.")
=======
        THROW_EX("Failed to open SPP file: " + file_name.string())
>>>>>>> 34706ce9
    }

    tinyxml2::XMLElement* elem = root->FirstChildElement("spp");

    m_spp.clear();

    while (elem)
    {
        int spp = (int)elem->Int64Attribute("iter_num");
        m_spp.push_back(spp);
        elem = elem->NextSiblingElement("spp");
    }
}

std::vector<CameraInfo> ConfigLoader::CamStates() const
{
    return m_camera_states;
}

<<<<<<< HEAD
std::vector<LightInfo> ConfigLoader::Lights() const
=======
const std::filesystem::path& ConfigLoader::LightsDir() const
{
    return m_ligths_dir;
}

SppIterator ConfigLoader::SppBegin() const
>>>>>>> 34706ce9
{
    return m_light_settings;
}

std::vector<size_t> ConfigLoader::Spp() const
{
    return m_spp;
}<|MERGE_RESOLUTION|>--- conflicted
+++ resolved
@@ -203,11 +203,7 @@
 
     if (!root)
     {
-<<<<<<< HEAD
-        THROW_EX("Failed to open spp set file.")
-=======
         THROW_EX("Failed to open SPP file: " + file_name.string())
->>>>>>> 34706ce9
     }
 
     tinyxml2::XMLElement* elem = root->FirstChildElement("spp");
@@ -222,21 +218,14 @@
     }
 }
 
+
 std::vector<CameraInfo> ConfigLoader::CamStates() const
 {
     return m_camera_states;
 }
 
-<<<<<<< HEAD
+
 std::vector<LightInfo> ConfigLoader::Lights() const
-=======
-const std::filesystem::path& ConfigLoader::LightsDir() const
-{
-    return m_ligths_dir;
-}
-
-SppIterator ConfigLoader::SppBegin() const
->>>>>>> 34706ce9
 {
     return m_light_settings;
 }
