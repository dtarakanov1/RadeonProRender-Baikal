--- conflicted
+++ resolved
@@ -123,10 +123,6 @@
         }
 
         //create renderer
-<<<<<<< HEAD
-#pragma omp parallel for
-=======
->>>>>>> 8e01a4b5
         for (std::size_t i = 0; i < m_cfgs.size(); ++i)
         {
             m_outputs[i].output = m_cfgs[i].factory->CreateOutput(m_width, m_height);
