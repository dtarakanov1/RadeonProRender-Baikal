
/**********************************************************************
 Copyright (c) 2017 Advanced Micro Devices, Inc. All rights reserved.

 Permission is hereby granted, free of charge, to any person obtaining a copy
 of this software and associated documentation files (the "Software"), to deal
 in the Software without restriction, including without limitation the rights
 to use, copy, modify, merge, publish, distribute, sublicense, and/or sell
 copies of the Software, and to permit persons to whom the Software is
 furnished to do so, subject to the following conditions:

 The above copyright notice and this permission notice shall be included in
 all copies or substantial portions of the Software.

 THE SOFTWARE IS PROVIDED "AS IS", WITHOUT WARRANTY OF ANY KIND, EXPRESS OR
 IMPLIED, INCLUDING BUT NOT LIMITED TO THE WARRANTIES OF MERCHANTABILITY,
 FITNESS FOR A PARTICULAR PURPOSE AND NONINFRINGEMENT.  IN NO EVENT SHALL THE
 AUTHORS OR COPYRIGHT HOLDERS BE LIABLE FOR ANY CLAIM, DAMAGES OR OTHER
 LIABILITY, WHETHER IN AN ACTION OF CONTRACT, TORT OR OTHERWISE, ARISING FROM,
 OUT OF OR IN CONNECTION WITH THE SOFTWARE OR THE USE OR OTHER DEALINGS IN
 THE SOFTWARE.
 ********************************************************************/
#pragma once

#include "Application/app_utils.h"
#include "Application/cl_render.h"
#include "Application/gl_render.h"
#include "image_io.h"

#include <future>
#include <memory>
#include <chrono>

namespace Baikal
{

    class Application
    {
    public:
        Application(int argc, char * argv[]);
        void Run();
    private:
        void Update(bool update_required);
        
        //update app state according to gui
        // return: true if scene update required
        bool UpdateGui();
        void CollectSceneStats();

        void SaveToFile(std::chrono::high_resolution_clock::time_point time) const;

        //input callbacks
        //Note: use glfwGetWindowUserPointer(window) to get app instance
        static void OnKey(GLFWwindow* window, int key, int scancode, int action, int mods);
        static void OnMouseMove(GLFWwindow* window, double x, double y);
        static void OnMouseButton(GLFWwindow* window, int button, int action, int mods);
        static void OnMouseScroll(GLFWwindow* window, double x, double y);

        AppSettings m_settings;
        std::unique_ptr<AppClRender> m_cl;
        std::unique_ptr<AppGlRender> m_gl;

        GLFWwindow* m_window;

        //scene stats stuff
        int m_num_triangles;
        int m_num_instances;

<<<<<<< HEAD
        //int m_shape_id_val;
=======
>>>>>>> 8e01a4b5
        int m_current_shape_id;
        std::string m_object_name;
        std::future<int> m_shape_id_future;

        class MaterialSelector
        {
        public:
            MaterialSelector(Material::Ptr root);

            void GetParent();
            void SelectMaterial(Material::Ptr);
            Material::Ptr Get();

            bool IsRoot() const;

        private:

            Material::Ptr m_root;
            Material::Ptr m_current;
            VolumeMaterial::Ptr  m_volume;
        };

        class InputSettings
        {
        public:
            bool HasMultiplier() const;
            float GetMultiplier() const;
            void SetMultiplier(float multiplier);

            RadeonRays::float3 GetColor() const;
            void SetColor(RadeonRays::float3 color);

            std::uint32_t GetInteger() const;
            void SetInteger(std::uint32_t integer);

            std::string GetTexturePath() const;
            void SetTexturePath(std::string texture_path);

        private:
            std::pair<bool, float> m_multiplier;
            std::pair<bool, RadeonRays::float3> m_color;
            std::pair<bool, std::uint32_t> m_integer_input;
            std::pair<bool, std::string> m_texture_path;
        };

        // this struct needs to save material parametrs from gui
        struct MaterialSettings
        {
            int id; // shape id
            std::vector<InputSettings> inputs_info;

            void Clear();
        };

        bool ReadFloatInput(Material::Ptr material, MaterialSettings& settings, std::uint32_t input_idx, std::string id_suffix = std::string());
        bool ReadTextruePath(Material::Ptr material, MaterialSettings& settings, std::uint32_t input_idx);

        std::unique_ptr<MaterialSelector> m_material_selector;
        std::unique_ptr<ImageIo> m_image_io;
        std::vector<MaterialSettings> m_material_settings;
        std::vector<MaterialSettings> m_volume_settings;
    };
}<|MERGE_RESOLUTION|>--- conflicted
+++ resolved
@@ -66,10 +66,6 @@
         int m_num_triangles;
         int m_num_instances;
 
-<<<<<<< HEAD
-        //int m_shape_id_val;
-=======
->>>>>>> 8e01a4b5
         int m_current_shape_id;
         std::string m_object_name;
         std::future<int> m_shape_id_future;
