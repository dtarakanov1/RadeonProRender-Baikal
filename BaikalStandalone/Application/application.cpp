--- conflicted
+++ resolved
@@ -108,7 +108,7 @@
         RadeonRays::float3 cam_pos = cam->GetPosition();
         RadeonRays::float3 cam_at = cam->GetForwardVector();
         RadeonRays::float3 cam_up = cam->GetUpVector();
-        
+
         float aperture = cam->GetAperture();
         float focus_dist = cam->GetFocusDistance();
         float focal_length = cam->GetFocalLength();
@@ -615,14 +615,9 @@
         , m_num_instances(0)
     {
         // Command line parsing
-<<<<<<< HEAD
         AppCliParser cli(argc, argv);
         m_settings = cli.Parse();
-=======
-        AppCliParser cli;
-        m_settings = cli.Parse(argc, argv);
-
->>>>>>> 465339c7
+
         if (!m_settings.cmd_line_mode)
         {
             // Initialize GLFW
