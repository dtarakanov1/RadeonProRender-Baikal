/**********************************************************************
<<<<<<< HEAD
 Copyright (c) 2016 Advanced Micro Devices, Inc. All rights reserved.
 
 Permission is hereby granted, free of charge, to any person obtaining a copy
 of this software and associated documentation files (the "Software"), to deal
 in the Software without restriction, including without limitation the rights
 to use, copy, modify, merge, publish, distribute, sublicense, and/or sell
 copies of the Software, and to permit persons to whom the Software is
 furnished to do so, subject to the following conditions:
 
 The above copyright notice and this permission notice shall be included in
 all copies or substantial portions of the Software.
 
 THE SOFTWARE IS PROVIDED "AS IS", WITHOUT WARRANTY OF ANY KIND, EXPRESS OR
 IMPLIED, INCLUDING BUT NOT LIMITED TO THE WARRANTIES OF MERCHANTABILITY,
 FITNESS FOR A PARTICULAR PURPOSE AND NONINFRINGEMENT.  IN NO EVENT SHALL THE
 AUTHORS OR COPYRIGHT HOLDERS BE LIABLE FOR ANY CLAIM, DAMAGES OR OTHER
 LIABILITY, WHETHER IN AN ACTION OF CONTRACT, TORT OR OTHERWISE, ARISING FROM,
 OUT OF OR IN CONNECTION WITH THE SOFTWARE OR THE USE OR OTHER DEALINGS IN
 THE SOFTWARE.
 ********************************************************************/

#include "basic.h"
#include "aov.h"
#include "camera.h"
#include "light.h"
#include "material.h"
#include "arithmetic.h"

int g_argc;
char** g_argv;

int main(int argc, char** argv)
{
    ::testing::InitGoogleTest(&argc, argv);
    g_argc = argc;
    g_argv = argv;
    return RUN_ALL_TESTS();
=======
Copyright (c) 2016 Advanced Micro Devices, Inc. All rights reserved.

Permission is hereby granted, free of charge, to any person obtaining a copy
of this software and associated documentation files (the "Software"), to deal
in the Software without restriction, including without limitation the rights
to use, copy, modify, merge, publish, distribute, sublicense, and/or sell
copies of the Software, and to permit persons to whom the Software is
furnished to do so, subject to the following conditions:

The above copyright notice and this permission notice shall be included in
all copies or substantial portions of the Software.

THE SOFTWARE IS PROVIDED "AS IS", WITHOUT WARRANTY OF ANY KIND, EXPRESS OR
IMPLIED, INCLUDING BUT NOT LIMITED TO THE WARRANTIES OF MERCHANTABILITY,
FITNESS FOR A PARTICULAR PURPOSE AND NONINFRINGEMENT.  IN NO EVENT SHALL THE
AUTHORS OR COPYRIGHT HOLDERS BE LIABLE FOR ANY CLAIM, DAMAGES OR OTHER
LIABILITY, WHETHER IN AN ACTION OF CONTRACT, TORT OR OTHERWISE, ARISING FROM,
OUT OF OR IN CONNECTION WITH THE SOFTWARE OR THE USE OR OTHER DEALINGS IN
THE SOFTWARE.
********************************************************************/

#include "RadeonProRender.h"
#include "RprSupport.h"
#include "math/matrix.h"
#include "math/mathutils.h"
//#include "RprLoadStore.h"
//#include "ProRenderGLTF.h"

#include <map>
#include <cassert>
#include <fstream>
#define _USE_MATH_DEFINES
#include <math.h>
#include <iostream>

#include "utils.h"
#include "uberv2.h"
#include "rprx_uberv2.h"

using namespace RadeonRays;

void MeshCreationTest()
{
    struct Vertex
    {
        rpr_float pos[3];
        rpr_float norm[3];
        rpr_float tex[2];
    };

    Vertex quad[] =
    {
        {{ -1.0f, 1.0f, -1.0f}, { 0.f, 1.f, 0.f}, { 0.0f, 0.0f }},
        {{ 1.0f, 1.0f, -1.0f}, { 0.f, 1.f, 0.f}, { 1.0f, 0.0f }},
        {{ 1.0f, 1.0f, 1.0f }, { 0.f, 1.f, 0.f}, { 1.0f, 1.0f }},
        {{ -1.0f, 1.0f, 1.0f }, { 0.f, 1.f, 0.f}, { 0.0f, 1.0f }}
    };

    rpr_int indices[] =
    {
        3,1,0,
        2,1,3
    };

    rpr_int num_face_vertices[] =
    {
        3, 3
    };

    rpr_int status = RPR_SUCCESS;
    rpr_context	context = nullptr;
    status = rprCreateContext(RPR_API_VERSION, nullptr, 0, RPR_CREATION_FLAGS_ENABLE_GPU0, NULL, NULL, &context);
    assert(status == RPR_SUCCESS);

    rpr_shape quad_mesh = NULL; status = rprContextCreateMesh(context,
        (rpr_float const*)&quad[0], 24, sizeof(Vertex),
        (rpr_float const*)((char*)&quad[0] + sizeof(rpr_float) * 3), 24, sizeof(Vertex),
        (rpr_float const*)((char*)&quad[0] + sizeof(rpr_float) * 6), 24, sizeof(Vertex),
        (rpr_int const*)indices, sizeof(rpr_int),
        (rpr_int const*)indices, sizeof(rpr_int),
        (rpr_int const*)indices, sizeof(rpr_int),
        num_face_vertices, 2, &quad_mesh);
    assert(status == RPR_SUCCESS);

    status = rprObjectDelete(quad_mesh); quad_mesh = NULL;
    assert(status == RPR_SUCCESS);
    status = rprObjectDelete(context);
    assert(status == RPR_SUCCESS);

}

void SimpleRenderTest()
{
    rpr_int status = RPR_SUCCESS;
    rpr_context	context;
    status = rprCreateContext(RPR_API_VERSION, nullptr, 0, RPR_CREATION_FLAGS_ENABLE_GPU0, NULL, NULL, &context);
    assert(status == RPR_SUCCESS);
    rpr_material_system matsys = NULL;
    status = rprContextCreateMaterialSystem(context, 0, &matsys);
    assert(status == RPR_SUCCESS);

    rpr_scene scene = NULL; status = rprContextCreateScene(context, &scene);
    assert(status == RPR_SUCCESS);
/*
    Vertex cube[] =
    {
        {{ -1.0f, 1.0f, -1.0f}, { 0.f, 1.f, 0.f}, { 0.0f, 0.0f }},
        {{ 1.0f, 1.0f, -1.0f}, { 0.f, 1.f, 0.f}, { 1.0f, 0.0f }},
        {{ 1.0f, 1.0f, 1.0f }, { 0.f, 1.f, 0.f}, { 1.0f, 1.0f }},
        {{ -1.0f, 1.0f, 1.0f }, { 0.f, 1.f, 0.f}, { 0.0f, 1.0f }},

        {{ -1.0f, -1.0f, -1.0f }, { 0.f, -1.f, 0.f}, { 0.0f, 0.0f }},
        {{ 1.0f, -1.0f, -1.0f }, { 0.f, -1.f, 0.f}, { 1.0f, 0.0f }},
        {{ 1.0f, -1.0f, 1.0f }, { 0.f, -1.f, 0.f}, { 1.0f, 1.0f }},
        {{ -1.0f, -1.0f, 1.0f }, { 0.f, -1.f, 0.f}, { 0.0f, 1.0f }},

        {{ -1.0f, -1.0f, 1.0f }, { -1.f, 0.f, 0.f}, { 0.0f, 0.0f }},
        {{ -1.0f, -1.0f, -1.0f }, { -1.f, 0.f, 0.f}, { 1.0f, 0.0f }},
        {{ -1.0f, 1.0f, -1.0f }, { -1.f, 0.f, 0.f}, { 1.0f, 1.0f }},
        {{ -1.0f, 1.0f, 1.0f }, { -1.f, 0.f, 0.f}, { 0.0f, 1.0f }},

        {{ 1.0f, -1.0f, 1.0f }, {  1.f, 0.f, 0.f}, { 0.0f, 0.0f }},
        {{ 1.0f, -1.0f, -1.0f }, {  1.f, 0.f, 0.f}, { 1.0f, 0.0f }},
        {{ 1.0f, 1.0f, -1.0f }, {  1.f, 0.f, 0.f}, { 1.0f, 1.0f }},
        {{ 1.0f, 1.0f, 1.0f }, {  1.f, 0.f, 0.f}, { 0.0f, 1.0f }},

        {{ -1.0f, -1.0f, -1.0f }, {  0.f, 0.f, -1.f }, {0.0f, 0.0f }},
        {{ 1.0f, -1.0f, -1.0f }, {  0.f, 0.f, -1.f }, {1.0f, 0.0f }},
        {{ 1.0f, 1.0f, -1.0f }, {  0.f, 0.f, -1.f}, { 1.0f, 1.0f }},
        {{ -1.0f, 1.0f, -1.0f }, {  0.f, 0.f, -1.f}, { 0.0f, 1.0f }},

        {{ -1.0f, -1.0f, 1.0f }, { 0.f, 0.f, 1.f}, {0.0f, 0.0f }},
        {{ 1.0f, -1.0f, 1.0f }, { 0.f, 0.f,  1.f}, { 1.0f, 0.0f }},
        {{ 1.0f, 1.0f, 1.0f }, { 0.f, 0.f, 1.f}, { 1.0f, 1.0f }},
        {{ -1.0f, 1.0f, 1.0f }, { 0.f, 0.f, 1.f}, {0.0f, 1.0f }},
    };
*/
    Vertex plane[] =
    {
        {{ -5.f, 0.f, -5.f}, { 0.f, 1.f, 0.f}, { 0.f, 0.f }},
        {{ -5.f, 0.f,  5.f}, { 0.f, 1.f, 0.f}, { 0.f, 1.f }},
        {{ 5.f, 0.f,  5.f}, { 0.f, 1.f, 0.f}, { 1.f, 1.f }},
        {{ 5.f, 0.f, -5.f}, { 0.f, 1.f, 0.f}, { 1.f, 0.f }},
    };

    rpr_int indices[] =
    {
        3,1,0,
        2,1,3,

        6,4,5,
        7,4,6,

        11,9,8,
        10,9,11,

        14,12,13,
        15,12,14,

        19,17,16,
        18,17,19,

        22,20,21,
        23,20,22
    };


    rpr_int num_face_vertices[] =
    {
        3, 3, 3, 3, 3, 3, 3, 3, 3, 3, 3, 3
    };

    //material
    rpr_material_node diffuse = NULL; status = rprMaterialSystemCreateNode(matsys, RPR_MATERIAL_NODE_DIFFUSE, &diffuse);
    assert(status == RPR_SUCCESS);
    status = rprMaterialNodeSetInputF(diffuse, "color", 0.7f, 0.7f, 0.0f, 0.0f);
    assert(status == RPR_SUCCESS);

    //sphere
    rpr_shape mesh = CreateSphere(context, 64, 32, 2.f, float3());
    assert(status == RPR_SUCCESS);
    status = rprSceneAttachShape(scene, mesh);
    assert(status == RPR_SUCCESS);
    status = rprShapeSetMaterial(mesh, diffuse);
    assert(status == RPR_SUCCESS);
    matrix m = translation(float3(0, 1, 0));
    status = rprShapeSetTransform(mesh, false, &m.m00);
    assert(status == RPR_SUCCESS);
    
    //plane mesh
    rpr_shape plane_mesh = NULL; status = rprContextCreateMesh(context,
        (rpr_float const*)&plane[0], 4, sizeof(Vertex),
        (rpr_float const*)((char*)&plane[0] + sizeof(rpr_float) * 3), 4, sizeof(Vertex),
        (rpr_float const*)((char*)&plane[0] + sizeof(rpr_float) * 6), 4, sizeof(Vertex),
        (rpr_int const*)indices, sizeof(rpr_int),
        (rpr_int const*)indices, sizeof(rpr_int),
        (rpr_int const*)indices, sizeof(rpr_int),
        num_face_vertices, 2, &plane_mesh);
    status = rprSceneAttachShape(scene, plane_mesh);
    assert(status == RPR_SUCCESS);
    status = rprShapeSetMaterial(plane_mesh, diffuse);
    assert(status == RPR_SUCCESS);

    //camera
    rpr_camera camera = NULL; status = rprContextCreateCamera(context, &camera);
    assert(status == RPR_SUCCESS);
    status = rprCameraLookAt(camera, 0, 3, 10, 0, 0, 0, 0, 1, 0);
    assert(status == RPR_SUCCESS);
    status = rprCameraSetFocalLength(camera, 23.f);
    assert(status == RPR_SUCCESS);
    status = rprCameraSetFStop(camera, 5.4f);
    assert(status == RPR_SUCCESS);
    status = rprSceneSetCamera(scene, camera);
    assert(status == RPR_SUCCESS);

    status = rprContextSetScene(context, scene);
    assert(status == RPR_SUCCESS);

    //light
    rpr_light light = NULL; status = rprContextCreateSpotLight(context, &light);
    assert(status == RPR_SUCCESS);
    matrix lightm = translation(float3(0.0f, 16.0f, 0.0f)) * rotation_x(static_cast<float>(M_PI_2));
    status = rprLightSetTransform(light, true, &lightm.m00);
    assert(status == RPR_SUCCESS);
    status = rprSpotLightSetConeShape(light, static_cast<float>(M_PI_4), static_cast<float>(M_PI) * 2.f / 3.f);
    assert(status == RPR_SUCCESS);
    status = rprSpotLightSetRadiantPower3f(light, 350, 350, 350);
    assert(status == RPR_SUCCESS);
    status = rprSceneAttachLight(scene, light);
    assert(status == RPR_SUCCESS);

    //setup out
    rpr_framebuffer_desc desc;
    desc.fb_width = 800;
    desc.fb_height = 600;

    rpr_framebuffer_format fmt = { 4, RPR_COMPONENT_TYPE_FLOAT32 };
    rpr_framebuffer frame_buffer = NULL; status = rprContextCreateFrameBuffer(context, fmt, &desc, &frame_buffer);
    assert(status == RPR_SUCCESS);
    status = rprContextSetAOV(context, RPR_AOV_COLOR, frame_buffer);
    assert(status == RPR_SUCCESS);
    status = rprFrameBufferClear(frame_buffer);  assert(status == RPR_SUCCESS);

    //render
    for (int i = 0; i < kRenderIterations; ++i)
    {
        status = rprContextRender(context);
        assert(status == RPR_SUCCESS);
    }

    status = rprFrameBufferSaveToFile(frame_buffer, "Output/SimpleRenderTest_f1.jpg");
    assert(status == RPR_SUCCESS);

    //change light
    status = rprSpotLightSetConeShape(light, static_cast<float>(M_PI_4) * 0.5f, static_cast<float>(M_PI_4) * 0.5f);
    assert(status == RPR_SUCCESS);
    status = rprFrameBufferClear(frame_buffer);  assert(status == RPR_SUCCESS);
    assert(status == RPR_SUCCESS);
    
    for (int i = 0; i < kRenderIterations; ++i)
    {
        status = rprContextRender(context);
        assert(status == RPR_SUCCESS);
    }
    status = rprFrameBufferSaveToFile(frame_buffer, "Output/SimpleRenderTest_f2.jpg");
    assert(status == RPR_SUCCESS);
    rpr_render_statistics rs;
    status = rprContextGetInfo(context, RPR_CONTEXT_RENDER_STATISTICS, sizeof(rpr_render_statistics), &rs, NULL);
    assert(status == RPR_SUCCESS);

    //cleanup
    status = rprSceneDetachLight(scene, light);
    assert(status == RPR_SUCCESS);
    status = rprObjectDelete(light); light = NULL;
    assert(status == RPR_SUCCESS);
    rprObjectDelete(diffuse);
    status = rprSceneSetCamera(scene, NULL);
    assert(status == RPR_SUCCESS);
    status = rprObjectDelete(scene); scene = NULL;
    assert(status == RPR_SUCCESS);
    status = rprObjectDelete(camera); camera = NULL;
    assert(status == RPR_SUCCESS);
    status = rprObjectDelete(frame_buffer); frame_buffer = NULL;
    assert(status == RPR_SUCCESS);
    status = rprObjectDelete(matsys); matsys = NULL;
    assert(status == RPR_SUCCESS);
    status = rprObjectDelete(context);
    assert(status == RPR_SUCCESS);
}

void ComplexRenderTest()
{
    rpr_int status = RPR_SUCCESS;

    //context, scene and mat. system
    rpr_context	context;
    status = rprCreateContext(RPR_API_VERSION, nullptr, 0, RPR_CREATION_FLAGS_ENABLE_GPU0, NULL, NULL, &context);
    assert(status == RPR_SUCCESS);
    rpr_material_system matsys = NULL;
    status = rprContextCreateMaterialSystem(context, 0, &matsys);
    assert(status == RPR_SUCCESS);
    rpr_scene scene = NULL; status = rprContextCreateScene(context, &scene);
    assert(status == RPR_SUCCESS);

    struct Vertex
    {
        rpr_float pos[3];
        rpr_float norm[3];
        rpr_float tex[2];
    };

    Vertex cube[] =
    {
        {{ -1.0f, 1.0f, -1.0f}, { 0.f, 1.f, 0.f}, { 0.0f, 0.0f }},
        {{ 1.0f, 1.0f, -1.0f}, { 0.f, 1.f, 0.f}, { 1.0f, 0.0f }},
        {{ 1.0f, 1.0f, 1.0f }, { 0.f, 1.f, 0.f}, { 1.0f, 1.0f }},
        {{ -1.0f, 1.0f, 1.0f }, { 0.f, 1.f, 0.f}, { 0.0f, 1.0f }},

        {{ -1.0f, -1.0f, -1.0f }, { 0.f, -1.f, 0.f}, { 0.0f, 0.0f }},
        {{ 1.0f, -1.0f, -1.0f }, { 0.f, -1.f, 0.f}, { 1.0f, 0.0f }},
        {{ 1.0f, -1.0f, 1.0f }, { 0.f, -1.f, 0.f}, { 1.0f, 1.0f }},
        {{ -1.0f, -1.0f, 1.0f }, { 0.f, -1.f, 0.f}, { 0.0f, 1.0f }},

        {{ -1.0f, -1.0f, 1.0f }, { -1.f, 0.f, 0.f}, { 0.0f, 0.0f }},
        {{ -1.0f, -1.0f, -1.0f }, { -1.f, 0.f, 0.f}, { 1.0f, 0.0f }},
        {{ -1.0f, 1.0f, -1.0f }, { -1.f, 0.f, 0.f}, { 1.0f, 1.0f }},
        {{ -1.0f, 1.0f, 1.0f }, { -1.f, 0.f, 0.f}, { 0.0f, 1.0f }},

        {{ 1.0f, -1.0f, 1.0f }, {  1.f, 0.f, 0.f}, { 0.0f, 0.0f }},
        {{ 1.0f, -1.0f, -1.0f }, {  1.f, 0.f, 0.f}, { 1.0f, 0.0f }},
        {{ 1.0f, 1.0f, -1.0f }, {  1.f, 0.f, 0.f}, { 1.0f, 1.0f }},
        {{ 1.0f, 1.0f, 1.0f }, {  1.f, 0.f, 0.f}, { 0.0f, 1.0f }},

        {{ -1.0f, -1.0f, -1.0f }, {  0.f, 0.f, -1.f }, {0.0f, 0.0f }},
        {{ 1.0f, -1.0f, -1.0f }, {  0.f, 0.f, -1.f }, {1.0f, 0.0f }},
        {{ 1.0f, 1.0f, -1.0f }, {  0.f, 0.f, -1.f}, { 1.0f, 1.0f }},
        {{ -1.0f, 1.0f, -1.0f }, {  0.f, 0.f, -1.f}, { 0.0f, 1.0f }},

        {{ -1.0f, -1.0f, 1.0f }, { 0.f, 0.f, 1.f}, {0.0f, 0.0f }},
        {{ 1.0f, -1.0f, 1.0f }, { 0.f, 0.f,  1.f}, { 1.0f, 0.0f }},
        {{ 1.0f, 1.0f, 1.0f }, { 0.f, 0.f, 1.f}, { 1.0f, 1.0f }},
        {{ -1.0f, 1.0f, 1.0f }, { 0.f, 0.f, 1.f}, {0.0f, 1.0f }},
    };

    Vertex plane[] =
    {
        {{ -15.f, 0.f, -15.f}, { 0.f, 1.f, 0.f}, { 0.f, 0.f }},
        {{ -15.f, 0.f,  15.f}, { 0.f, 1.f, 0.f}, { 0.f, 1.f }},
        {{ 15.f, 0.f,  15.f}, { 0.f, 1.f, 0.f}, { 1.f, 1.f }},
        {{ 15.f, 0.f, -15.f}, { 0.f, 1.f, 0.f}, { 1.f, 0.f }},
    };

    rpr_int indices[] =
    {
        3,1,0,
        2,1,3,

        6,4,5,
        7,4,6,

        11,9,8,
        10,9,11,

        14,12,13,
        15,12,14,

        19,17,16,
        18,17,19,

        22,20,21,
        23,20,22
    };

    rpr_int num_face_vertices[] =
    {
        3, 3, 3, 3, 3, 3, 3, 3, 3, 3, 3, 3
    };

    rpr_shape mesh = NULL; status = rprContextCreateMesh(context,
        (rpr_float const*)&cube[0], 24, sizeof(Vertex),
        (rpr_float const*)((char*)&cube[0] + sizeof(rpr_float) * 3), 24, sizeof(Vertex),
        (rpr_float const*)((char*)&cube[0] + sizeof(rpr_float) * 6), 24, sizeof(Vertex),
        (rpr_int const*)indices, sizeof(rpr_int),
        (rpr_int const*)indices, sizeof(rpr_int),
        (rpr_int const*)indices, sizeof(rpr_int),
        num_face_vertices, 12, &mesh);

    assert(status == RPR_SUCCESS);

    rpr_shape plane_mesh = NULL; status = rprContextCreateMesh(context,
        (rpr_float const*)&plane[0], 4, sizeof(Vertex),
        (rpr_float const*)((char*)&plane[0] + sizeof(rpr_float) * 3), 4, sizeof(Vertex),
        (rpr_float const*)((char*)&plane[0] + sizeof(rpr_float) * 6), 4, sizeof(Vertex),
        (rpr_int const*)indices, sizeof(rpr_int),
        (rpr_int const*)indices, sizeof(rpr_int),
        (rpr_int const*)indices, sizeof(rpr_int),
        num_face_vertices, 2, &plane_mesh);

    rpr_shape mesh1 = NULL; status = rprContextCreateInstance(context, mesh, &mesh1);
    assert(status == RPR_SUCCESS);

    //translate cubes
    matrix m = translation(float3(-2, 1, 0));
    status = rprShapeSetTransform(mesh1, true, &m.m00);
    assert(status == RPR_SUCCESS);
    matrix m1 = translation(float3(2, 1, 0)) * rotation_y(0.5);
    status = rprShapeSetTransform(mesh, true, &m1.m00);
    assert(status == RPR_SUCCESS);

    //attach shapes
    status = rprSceneAttachShape(scene, mesh);
    assert(status == RPR_SUCCESS);
    status = rprSceneAttachShape(scene, mesh1);
    assert(status == RPR_SUCCESS);
    status = rprSceneAttachShape(scene, plane_mesh);
    assert(status == RPR_SUCCESS);
    
    //camera
    rpr_camera camera = NULL; status = rprContextCreateCamera(context, &camera);
    assert(status == RPR_SUCCESS);
    status = rprCameraLookAt(camera, 0, 3, 10, 0, 0, 0, 0, 1, 0);
    assert(status == RPR_SUCCESS);
    status = rprCameraSetSensorSize(camera, 22.5f, 15.f);
    assert(status == RPR_SUCCESS);
    status = rprCameraSetFocalLength(camera, 35.f);
    assert(status == RPR_SUCCESS);
    status = rprCameraSetFStop(camera, 6.4f);
    assert(status == RPR_SUCCESS);
    status = rprSceneSetCamera(scene, camera);
    assert(status == RPR_SUCCESS);

    status = rprContextSetScene(context, scene);
    assert(status == RPR_SUCCESS);

    //materials
    rpr_material_node diffuse = NULL; status = rprMaterialSystemCreateNode(matsys, RPR_MATERIAL_NODE_DIFFUSE, &diffuse);
    assert(status == RPR_SUCCESS);
    status = rprMaterialNodeSetInputF(diffuse, "color", 0.9f, 0.9f, 0.f, 1.0f);
    assert(status == RPR_SUCCESS);
    rpr_image img = NULL; status = rprContextCreateImageFromFile(context, "../Resources/Textures/test_albedo1.jpg", &img);
    assert(status == RPR_SUCCESS);
    rpr_material_node materialNodeTexture = NULL; status = rprMaterialSystemCreateNode(matsys, RPR_MATERIAL_NODE_IMAGE_TEXTURE, &materialNodeTexture);
    assert(status == RPR_SUCCESS);
    status = rprMaterialNodeSetInputImageData(materialNodeTexture, "data", img);
    assert(status == RPR_SUCCESS);
    status = rprMaterialNodeSetInputN(diffuse, "color", materialNodeTexture);
    assert(status == RPR_SUCCESS);

    status = rprShapeSetMaterial(mesh, diffuse);
    assert(status == RPR_SUCCESS);
    status = rprShapeSetMaterial(mesh1, diffuse);
    assert(status == RPR_SUCCESS);
    status = rprShapeSetMaterial(plane_mesh, diffuse);
    assert(status == RPR_SUCCESS);

    //light
    rpr_light light = NULL; status = rprContextCreatePointLight(context, &light);
    assert(status == RPR_SUCCESS);
    matrix lightm = translation(float3(0, 6, 0)) * rotation_z(3.14f);
    status = rprLightSetTransform(light, true, &lightm.m00);
    assert(status == RPR_SUCCESS);
    status = rprPointLightSetRadiantPower3f(light, 100, 100, 100);
    assert(status == RPR_SUCCESS);
    status = rprSceneAttachLight(scene, light);
    assert(status == RPR_SUCCESS);

    //result buffer
    rpr_framebuffer_desc desc;
    desc.fb_width = 800;
    desc.fb_height = 600;
    rpr_framebuffer_format fmt = { 4, RPR_COMPONENT_TYPE_FLOAT32 };
    rpr_framebuffer frame_buffer = NULL; status = rprContextCreateFrameBuffer(context, fmt, &desc, &frame_buffer);
    assert(status == RPR_SUCCESS);
    status = rprContextSetAOV(context, RPR_AOV_COLOR, frame_buffer);
    assert(status == RPR_SUCCESS);
    status = rprFrameBufferClear(frame_buffer);
    assert(status == RPR_SUCCESS);
    
    //render
    for (int i = 0; i < kRenderIterations; ++i)
    {
        status = rprContextRender(context);
        assert(status == RPR_SUCCESS);
    }
    status = rprFrameBufferSaveToFile(frame_buffer, "Output/ComplexRender.jpg");
    assert(status == RPR_SUCCESS);

    //cleanup
    FR_MACRO_CLEAN_SHAPE_RELEASE(mesh, scene);
    FR_MACRO_CLEAN_SHAPE_RELEASE(mesh1, scene);
    FR_MACRO_CLEAN_SHAPE_RELEASE(plane_mesh, scene);
    FR_MACRO_SAFE_FRDELETE(img);
    FR_MACRO_SAFE_FRDELETE(materialNodeTexture);
    status = rprSceneDetachLight(scene, light);
    assert(status == RPR_SUCCESS);
    status = rprObjectDelete(light); light = NULL;
    assert(status == RPR_SUCCESS);
    status = rprSceneSetCamera(scene, NULL);
    assert(status == RPR_SUCCESS);
    rprObjectDelete(diffuse);
    status = rprObjectDelete(scene); scene = NULL;
    assert(status == RPR_SUCCESS);
    status = rprObjectDelete(camera); camera = NULL;
    assert(status == RPR_SUCCESS);
    status = rprObjectDelete(frame_buffer); frame_buffer = NULL;
    assert(status == RPR_SUCCESS);
    status = rprObjectDelete(matsys); matsys = NULL;
    assert(status == RPR_SUCCESS);
    status = rprObjectDelete(context);
    assert(status == RPR_SUCCESS);
}

void EnvLightClearTest()
{
    rpr_int status = RPR_SUCCESS;

    //create context, scene and mat system
    rpr_context	context;
    status = rprCreateContext(RPR_API_VERSION, nullptr, 0, RPR_CREATION_FLAGS_ENABLE_GPU0, NULL, NULL, &context);
    assert(status == RPR_SUCCESS);
    rpr_material_system matsys = NULL;
    status = rprContextCreateMaterialSystem(context, 0, &matsys);
    assert(status == RPR_SUCCESS);
    rpr_scene scene = NULL; status = rprContextCreateScene(context, &scene);
    assert(status == RPR_SUCCESS);
    status = rprContextSetScene(context, scene);
    assert(status == RPR_SUCCESS);

    struct Vertex
    {
        rpr_float pos[3];
        rpr_float norm[3];
        rpr_float tex[2];
    };
/*
    Vertex cube[] =
    {
        {{ -1.0f, 1.0f, -1.0f}, { 0.f, 1.f, 0.f}, { 0.0f, 0.0f }},
        {{ 1.0f, 1.0f, -1.0f}, { 0.f, 1.f, 0.f}, { 1.0f, 0.0f }},
        {{ 1.0f, 1.0f, 1.0f }, { 0.f, 1.f, 0.f}, { 1.0f, 1.0f }},
        {{ -1.0f, 1.0f, 1.0f }, { 0.f, 1.f, 0.f}, { 0.0f, 1.0f }},

        {{ -1.0f, -1.0f, -1.0f }, { 0.f, -1.f, 0.f}, { 0.0f, 0.0f }},
        {{ 1.0f, -1.0f, -1.0f }, { 0.f, -1.f, 0.f}, { 1.0f, 0.0f }},
        {{ 1.0f, -1.0f, 1.0f }, { 0.f, -1.f, 0.f}, { 1.0f, 1.0f }},
        {{ -1.0f, -1.0f, 1.0f }, { 0.f, -1.f, 0.f}, { 0.0f, 1.0f }},

        {{ -1.0f, -1.0f, 1.0f }, { -1.f, 0.f, 0.f}, { 0.0f, 0.0f }},
        {{ -1.0f, -1.0f, -1.0f }, { -1.f, 0.f, 0.f}, { 1.0f, 0.0f }},
        {{ -1.0f, 1.0f, -1.0f }, { -1.f, 0.f, 0.f}, { 1.0f, 1.0f }},
        {{ -1.0f, 1.0f, 1.0f }, { -1.f, 0.f, 0.f}, { 0.0f, 1.0f }},

        {{ 1.0f, -1.0f, 1.0f }, {  1.f, 0.f, 0.f}, { 0.0f, 0.0f }},
        {{ 1.0f, -1.0f, -1.0f }, {  1.f, 0.f, 0.f}, { 1.0f, 0.0f }},
        {{ 1.0f, 1.0f, -1.0f }, {  1.f, 0.f, 0.f}, { 1.0f, 1.0f }},
        {{ 1.0f, 1.0f, 1.0f }, {  1.f, 0.f, 0.f}, { 0.0f, 1.0f }},

        {{ -1.0f, -1.0f, -1.0f }, {  0.f, 0.f, -1.f }, {0.0f, 0.0f }},
        {{ 1.0f, -1.0f, -1.0f }, {  0.f, 0.f, -1.f }, {1.0f, 0.0f }},
        {{ 1.0f, 1.0f, -1.0f }, {  0.f, 0.f, -1.f}, { 1.0f, 1.0f }},
        {{ -1.0f, 1.0f, -1.0f }, {  0.f, 0.f, -1.f}, { 0.0f, 1.0f }},

        {{ -1.0f, -1.0f, 1.0f }, { 0.f, 0.f, 1.f}, {0.0f, 0.0f }},
        {{ 1.0f, -1.0f, 1.0f }, { 0.f, 0.f,  1.f}, { 1.0f, 0.0f }},
        {{ 1.0f, 1.0f, 1.0f }, { 0.f, 0.f, 1.f}, { 1.0f, 1.0f }},
        {{ -1.0f, 1.0f, 1.0f }, { 0.f, 0.f, 1.f}, {0.0f, 1.0f }},
    };
*/
    Vertex plane[] =
    {
        {{ -500.f, 0.f, -500.f}, { 0.f, 1.f, 0.f}, { 0.f, 0.f }},
        {{ -500.f, 0.f,  500.f}, { 0.f, 1.f, 0.f}, { 0.f, 1.f }},
        {{ 500.f, 0.f,  500.f}, { 0.f, 1.f, 0.f}, { 1.f, 1.f }},
        {{ 500.f, 0.f, -500.f}, { 0.f, 1.f, 0.f}, { 1.f, 0.f }},
    };

    rpr_int indices[] =
    {
        3,1,0,
        2,1,3,

        6,4,5,
        7,4,6,

        11,9,8,
        10,9,11,

        14,12,13,
        15,12,14,

        19,17,16,
        18,17,19,

        22,20,21,
        23,20,22
    };


    rpr_int num_face_vertices[] =
    {
        3, 3, 3, 3, 3, 3, 3, 3, 3, 3, 3, 3
    };

    //materials
    rpr_material_node diffuse = NULL; status = rprMaterialSystemCreateNode(matsys, RPR_MATERIAL_NODE_DIFFUSE, &diffuse);
    assert(status == RPR_SUCCESS);
    rpr_material_node specularSphere = NULL; status = rprMaterialSystemCreateNode(matsys, RPR_MATERIAL_NODE_REFLECTION, &specularSphere);
    assert(status == RPR_SUCCESS);
    status = rprMaterialNodeSetInputF(diffuse, "color", 0.7f, 0.7f, 0.7f, 1.0f);
    assert(status == RPR_SUCCESS);
    status = rprMaterialNodeSetInputF(specularSphere, "color", 1.0f, 1.0f, 1.0f, 1.0f);
    assert(status == RPR_SUCCESS);

    //sphere mesh
    rpr_shape mesh = CreateSphere(context, 64, 32, 2.f, float3());
    assert(status == RPR_SUCCESS);
    status = rprSceneAttachShape(scene, mesh);
    assert(status == RPR_SUCCESS);
    status = rprShapeSetMaterial(mesh, diffuse);
    assert(status == RPR_SUCCESS);
    matrix m = translation(float3(0.0f, 1.0f, 0.0f)) * scale(float3(0.2f, 0.2f, 0.2f));
    status = rprShapeSetTransform(mesh, false, &m.m00);
    assert(status == RPR_SUCCESS);

    //plane mesh
    rpr_shape plane_mesh = NULL; status = rprContextCreateMesh(context,
        (rpr_float const*)&plane[0], 4, sizeof(Vertex),
        (rpr_float const*)((char*)&plane[0] + sizeof(rpr_float) * 3), 4, sizeof(Vertex),
        (rpr_float const*)((char*)&plane[0] + sizeof(rpr_float) * 6), 4, sizeof(Vertex),
        (rpr_int const*)indices, sizeof(rpr_int),
        (rpr_int const*)indices, sizeof(rpr_int),
        (rpr_int const*)indices, sizeof(rpr_int),
        num_face_vertices, 2, &plane_mesh);
    status = rprSceneAttachShape(scene, plane_mesh);
    assert(status == RPR_SUCCESS);
    status = rprShapeSetMaterial(plane_mesh, diffuse);
    assert(status == RPR_SUCCESS);

    //camera
    rpr_camera camera = NULL; status = rprContextCreateCamera(context, &camera);
    assert(status == RPR_SUCCESS);
    status = rprCameraLookAt(camera, 0, 1, 10, 0, 0, 0, 0, 1, 0);
    assert(status == RPR_SUCCESS);
    status = rprCameraSetFocalLength(camera, 23.f);
    assert(status == RPR_SUCCESS);
    status = rprCameraSetFStop(camera, 5.4f);
    assert(status == RPR_SUCCESS);
    status = rprSceneSetCamera(scene, camera);
    assert(status == RPR_SUCCESS);

    //environment light
    rpr_light light = NULL; status = rprContextCreateEnvironmentLight(context, &light);
    assert(status == RPR_SUCCESS);
    rpr_image imageInput = NULL; status = rprContextCreateImageFromFile(context, "../Resources/Textures/studio015.hdr", &imageInput);
    assert(status == RPR_SUCCESS);
    status = rprEnvironmentLightSetImage(light, imageInput);
    assert(status == RPR_SUCCESS);
    status = rprEnvironmentLightSetIntensityScale(light, 5.f);
    assert(status == RPR_SUCCESS);
    matrix lightm = rotation_y(static_cast<float>(M_PI));
    status = rprLightSetTransform(light, false, &lightm.m00);
    assert(status == RPR_SUCCESS);
    status = rprSceneAttachLight(scene, light);
    assert(status == RPR_SUCCESS);

    //output
    rpr_framebuffer_desc desc;
    desc.fb_width = 800;
    desc.fb_height = 600;
    rpr_framebuffer_format fmt = { 4, RPR_COMPONENT_TYPE_FLOAT32 };
    rpr_framebuffer frame_buffer = NULL; status = rprContextCreateFrameBuffer(context, fmt, &desc, &frame_buffer);
    assert(status == RPR_SUCCESS);
    status = rprContextSetAOV(context, RPR_AOV_COLOR, frame_buffer);
    assert(status == RPR_SUCCESS);
    status = rprFrameBufferClear(frame_buffer);
    assert(status == RPR_SUCCESS);
    
    //render
    for (int i = 0; i < kRenderIterations; ++i)
    {
        status = rprContextRender(context);
        assert(status == RPR_SUCCESS);
    }

    rprFrameBufferSaveToFile(frame_buffer, "Output/EnvLightClear_Stage1.png");

    //check clear frame buffer
    status = rprFrameBufferClear(frame_buffer);
    assert(status == RPR_SUCCESS);
    rprFrameBufferSaveToFile(frame_buffer, "Output/EnvLightClear_Stage2.png");

    //clear scene and reattach resources
    status = rprSceneClear(scene);
    assert(status == RPR_SUCCESS);
    status = rprSceneAttachShape(scene, plane_mesh);
    assert(status == RPR_SUCCESS);
    lightm = rotation_y(-static_cast<float>(M_PI_2));
    status = rprLightSetTransform(light, true, &lightm.m00);
    assert(status == RPR_SUCCESS);
    status = rprSceneAttachLight(scene, light);
    assert(status == RPR_SUCCESS);
    status = rprFrameBufferClear(frame_buffer);
    assert(status == RPR_SUCCESS);

    //render
    for (int i = 0; i < kRenderIterations; ++i)
    {
        status = rprContextRender(context);
        assert(status == RPR_SUCCESS);
    }

    rprFrameBufferSaveToFile(frame_buffer, "Output/EnvLightClear_Stage3.png");

    //cleanup
    status = rprObjectDelete(imageInput); imageInput = NULL;
    assert(status == RPR_SUCCESS);
    FR_MACRO_CLEAN_SHAPE_RELEASE(mesh, scene);
    FR_MACRO_CLEAN_SHAPE_RELEASE(plane_mesh, scene);
    status = rprSceneDetachLight(scene, light);
    assert(status == RPR_SUCCESS);
    status = rprObjectDelete(light); light = NULL;
    assert(status == RPR_SUCCESS);
    rprObjectDelete(diffuse);
    rprObjectDelete(specularSphere);
    status = rprSceneSetCamera(scene, NULL);
    assert(status == RPR_SUCCESS);
    status = rprObjectDelete(scene); scene = NULL;
    assert(status == RPR_SUCCESS);
    status = rprObjectDelete(camera); camera = NULL;
    assert(status == RPR_SUCCESS);
    status = rprObjectDelete(frame_buffer); frame_buffer = NULL;
    assert(status == RPR_SUCCESS);
    status = rprObjectDelete(matsys); matsys = NULL;
    assert(status == RPR_SUCCESS);
    status = rprObjectDelete(context);
    assert(status == RPR_SUCCESS);
}

void MemoryStatistics()
{
    rpr_render_statistics rs;
    rs.gpumem_usage = 0;
    rs.gpumem_total = 0;
    rs.gpumem_max_allocation = 0;

    //create context and check there is no used resources
    rpr_int status = RPR_SUCCESS;
    rpr_context	context;
    status = rprCreateContext(RPR_API_VERSION, nullptr, 0, RPR_CREATION_FLAGS_ENABLE_GPU0, NULL, NULL, &context);
    assert(status == RPR_SUCCESS);
    status = rprContextGetInfo(context, RPR_CONTEXT_RENDER_STATISTICS, sizeof(rpr_render_statistics), &rs, NULL);
    assert(status == RPR_SUCCESS);

    assert(rs.gpumem_usage == 0);
    assert(rs.gpumem_total == 0);
    assert(rs.gpumem_max_allocation == 0);

    status = rprObjectDelete(context);
    assert(status == RPR_SUCCESS);
}

void DefaultMaterialTest()
{
    rpr_int status = RPR_SUCCESS;
    //create context and scene
    rpr_context	context;
    status = rprCreateContext(RPR_API_VERSION, nullptr, 0, RPR_CREATION_FLAGS_ENABLE_GPU0, NULL, NULL, &context);
    assert(status == RPR_SUCCESS);
    rpr_scene scene = NULL; status = rprContextCreateScene(context, &scene);
    assert(status == RPR_SUCCESS);

    struct Vertex
    {
        rpr_float pos[3];
        rpr_float norm[3];
        rpr_float tex[2];
    };

    Vertex quad[] =
    {
        {{ -5.0f, -1.0f, -5.0f}, { 0.f, 1.f, 0.f}, { 0.f, 0.f }},
        {{ 5.0f, -1.0f, -5.0f}, { 0.f, 1.f,  0.f}, { 1.f, 0.f }},
        {{ 5.0f, -1.0f, 5.0f}, { 0.f, 1.f, 0.f}, {  1.f, 1.f }},
        {{ -5.0f, -1.0f, 5.0f}, { 0.f, 1.f, 0.f}, { 0.f, 1.f }},
    };


    rpr_int indices[] =
    {
        3,1,0,
        2,1,3,
    };

    rpr_int num_face_vertices[] =
    {
        3, 3
    };

    //plane mesh
    rpr_shape mesh = NULL; status = rprContextCreateMesh(context,
        (rpr_float const*)&quad[0], 4, sizeof(Vertex),
        (rpr_float const*)((char*)&quad[0] + sizeof(rpr_float) * 3), 4, sizeof(Vertex),
        (rpr_float const*)((char*)&quad[0] + sizeof(rpr_float) * 6), 4, sizeof(Vertex),
        (rpr_int const*)indices, sizeof(rpr_int),
        (rpr_int const*)indices, sizeof(rpr_int),
        (rpr_int const*)indices, sizeof(rpr_int),
        num_face_vertices, 2, &mesh);
    assert(status == RPR_SUCCESS);
    matrix r = rotation_x(static_cast<float>(M_PI_2));
    status = rprShapeSetTransform(mesh, false, &r.m00);
    assert(status == RPR_SUCCESS);
    status = rprSceneAttachShape(scene, mesh);
    assert(status == RPR_SUCCESS);

    //camera
    rpr_camera camera = NULL; status = rprContextCreateCamera(context, &camera);
    assert(status == RPR_SUCCESS);
    status = rprCameraLookAt(camera, 0, 0, 10, 0, 0, 0, 0, 1, 0);
    assert(status == RPR_SUCCESS);
    status = rprCameraSetFocalLength(camera, 20.f);
    assert(status == RPR_SUCCESS);
    status = rprSceneSetCamera(scene, camera);
    assert(status == RPR_SUCCESS);
    status = rprContextSetScene(context, scene);
    assert(status == RPR_SUCCESS);

    //light
    rpr_light light = NULL; status = rprContextCreatePointLight(context, &light);
    assert(status == RPR_SUCCESS);
    matrix lightm = translation(float3(0, 0, 6));
    status = rprLightSetTransform(light, true, &lightm.m00);
    assert(status == RPR_SUCCESS);
    status = rprPointLightSetRadiantPower3f(light, 200, 200, 200);
    assert(status == RPR_SUCCESS);
    status = rprSceneAttachLight(scene, light);
    assert(status == RPR_SUCCESS);

    //setup output
    rpr_framebuffer_desc desc;
    desc.fb_width = 800;
    desc.fb_height = 600;
    rpr_framebuffer_format fmt = { 4, RPR_COMPONENT_TYPE_FLOAT32 };
    rpr_framebuffer frame_buffer = NULL; status = rprContextCreateFrameBuffer(context, fmt, &desc, &frame_buffer);
    assert(status == RPR_SUCCESS);
    status = rprContextSetAOV(context, RPR_AOV_COLOR, frame_buffer);
    assert(status == RPR_SUCCESS);
    status = rprFrameBufferClear(frame_buffer);
    assert(status == RPR_SUCCESS);

    //render
    for (int i = 0; i < kRenderIterations; ++i)
    {
        status = rprContextRender(context);
        assert(status == RPR_SUCCESS);
    }

    rprFrameBufferSaveToFile(frame_buffer, "Output/DefaultMaterialTest.png");

    //cleanup
    status = rprSceneDetachLight(scene, light);
    assert(status == RPR_SUCCESS);
    status = rprObjectDelete(light); light = NULL;
    assert(status == RPR_SUCCESS);
    FR_MACRO_CLEAN_SHAPE_RELEASE(mesh, scene);
    status = rprSceneSetCamera(scene, NULL);
    assert(status == RPR_SUCCESS);
    status = rprObjectDelete(scene); scene = NULL;
    assert(status == RPR_SUCCESS);
    status = rprObjectDelete(camera); camera = NULL;
    assert(status == RPR_SUCCESS);
    status = rprObjectDelete(frame_buffer); frame_buffer = NULL;
    assert(status == RPR_SUCCESS);
    status = rprObjectDelete(context);
    assert(status == RPR_SUCCESS);
}

void NullShaderTest()
{
    rpr_int status = RPR_SUCCESS;

    //create context, material system and scene
    rpr_context	context;
    status = rprCreateContext(RPR_API_VERSION, nullptr, 0, RPR_CREATION_FLAGS_ENABLE_GPU0, NULL, NULL, &context);
    rpr_material_system matsys = NULL;
    status = rprContextCreateMaterialSystem(context, 0, &matsys);
    assert(status == RPR_SUCCESS);
    rpr_scene scene = NULL; status = rprContextCreateScene(context, &scene);
    assert(status == RPR_SUCCESS);
    status = rprContextSetScene(context, scene);
    assert(status == RPR_SUCCESS);

    struct Vertex
    {
        rpr_float pos[3];
        rpr_float norm[3];
        rpr_float tex[2];
    };

    Vertex quad[] =
    {
        {{ -5.0f, -1.0f, -5.0f}, { 0.f, 1.f, 0.f}, { 0.f, 0.f }},
        {{ 5.0f, -1.0f, -5.0f}, { 0.f, 1.f,  0.f}, { 1.f, 0.f }},
        {{ 5.0f, -1.0f, 5.0f}, { 0.f, 1.f, 0.f}, {  1.f, 1.f }},
        {{ -5.0f, -1.0f, 5.0f}, { 0.f, 1.f, 0.f}, { 0.f, 1.f }},
    };


    rpr_int indices[] =
    {
        3,1,0,
        2,1,3,
    };

    rpr_int num_face_vertices[] =
    {
        3, 3
    };

    //plane mesh
    rpr_shape mesh = NULL; status = rprContextCreateMesh(context,
        (rpr_float const*)&quad[0], 4, sizeof(Vertex),
        (rpr_float const*)((char*)&quad[0] + sizeof(rpr_float) * 3), 4, sizeof(Vertex),
        (rpr_float const*)((char*)&quad[0] + sizeof(rpr_float) * 6), 4, sizeof(Vertex),
        (rpr_int const*)indices, sizeof(rpr_int),
        (rpr_int const*)indices, sizeof(rpr_int),
        (rpr_int const*)indices, sizeof(rpr_int),
        num_face_vertices, 2, &mesh);
    assert(status == RPR_SUCCESS);
    matrix r = rotation_x(static_cast<float>(M_PI_2));
    status = rprShapeSetTransform(mesh, false, &r.m00);
    assert(status == RPR_SUCCESS);
    status = rprSceneAttachShape(scene, mesh);
    assert(status == RPR_SUCCESS);

    //camera
    rpr_camera camera = NULL; status = rprContextCreateCamera(context, &camera);
    assert(status == RPR_SUCCESS);
    status = rprCameraLookAt(camera, 0, 0, 10, 0, 0, 0, 0, 1, 0);
    assert(status == RPR_SUCCESS);
    status = rprCameraSetFocalLength(camera, 20.f);
    assert(status == RPR_SUCCESS);
    status = rprSceneSetCamera(scene, camera);
    assert(status == RPR_SUCCESS);

    //materials
    rpr_material_node diffuse = NULL; status = rprMaterialSystemCreateNode(matsys, RPR_MATERIAL_NODE_DIFFUSE, &diffuse);
    assert(status == RPR_SUCCESS);
    status = rprMaterialNodeSetInputF(diffuse, "color", 1, 0, 0, 1);
    assert(status == RPR_SUCCESS);
    status = rprShapeSetMaterial(mesh, diffuse);
    assert(status == RPR_SUCCESS);

    //light
    rpr_light light = NULL; status = rprContextCreatePointLight(context, &light);
    assert(status == RPR_SUCCESS);
    matrix lightm = translation(float3(0, 0, 6));
    status = rprLightSetTransform(light, true, &lightm.m00);
    assert(status == RPR_SUCCESS);
    status = rprPointLightSetRadiantPower3f(light, 200, 200, 200);
    assert(status == RPR_SUCCESS);
    status = rprSceneAttachLight(scene, light);
    assert(status == RPR_SUCCESS);

    //setup output
    rpr_framebuffer_desc desc;
    desc.fb_width = 800;
    desc.fb_height = 600;
    rpr_framebuffer_format fmt = { 4, RPR_COMPONENT_TYPE_FLOAT32 };
    rpr_framebuffer frame_buffer = NULL; status = rprContextCreateFrameBuffer(context, fmt, &desc, &frame_buffer);
    assert(status == RPR_SUCCESS);
    status = rprContextSetAOV(context, RPR_AOV_COLOR, frame_buffer);
    assert(status == RPR_SUCCESS);
    status = rprFrameBufferClear(frame_buffer);
    assert(status == RPR_SUCCESS);
    
    //render
    int render_iterations = 100;
    for (int i = 0; i < render_iterations; ++i)
    {
        status = rprContextRender(context);
        assert(status == RPR_SUCCESS);
    }

    rprFrameBufferSaveToFile(frame_buffer, "Output/NullShader_Stage1.png");

    //try with NULL material
    status = rprShapeSetMaterial(mesh, NULL);
    assert(status == RPR_SUCCESS);
    status = rprFrameBufferClear(frame_buffer);
    assert(status == RPR_SUCCESS);
    for (int i = 0; i < render_iterations; ++i)
    {
        status = rprContextRender(context);
        assert(status == RPR_SUCCESS);
    }

    rprFrameBufferSaveToFile(frame_buffer, "Output/NullShader_Stage2.png");


    //cleanup
    status = rprSceneDetachLight(scene, light);
    assert(status == RPR_SUCCESS);
    status = rprObjectDelete(light); light = NULL;
    assert(status == RPR_SUCCESS);
    FR_MACRO_CLEAN_SHAPE_RELEASE(mesh, scene);
    rprObjectDelete(diffuse);
    status = rprSceneSetCamera(scene, NULL);
    assert(status == RPR_SUCCESS);
    status = rprObjectDelete(scene); scene = NULL;
    assert(status == RPR_SUCCESS);
    status = rprObjectDelete(camera); camera = NULL;
    assert(status == RPR_SUCCESS);
    status = rprObjectDelete(frame_buffer); frame_buffer = NULL;
    assert(status == RPR_SUCCESS);
    status = rprObjectDelete(matsys); matsys = NULL;
    assert(status == RPR_SUCCESS);
    status = rprObjectDelete(context); context = NULL;
    assert(status == RPR_SUCCESS);
}

void TiledRender()
{
    rpr_int status = RPR_SUCCESS;

    //prepare
    rpr_context	context;
    status = rprCreateContext(RPR_API_VERSION, nullptr, 0, RPR_CREATION_FLAGS_ENABLE_GPU0, NULL, NULL, &context);
    assert(status == RPR_SUCCESS);
    rpr_material_system matsys = NULL;
    status = rprContextCreateMaterialSystem(context, 0, &matsys);
    assert(status == RPR_SUCCESS);
    rpr_scene scene = NULL; status = rprContextCreateScene(context, &scene);
    assert(status == RPR_SUCCESS);
    status = rprContextSetScene(context, scene);
    assert(status == RPR_SUCCESS);

    struct Vertex
    {
        rpr_float pos[3];
        rpr_float norm[3];
        rpr_float tex[2];
    };

    Vertex cube[] =
    {
        {{ -1.0f, 1.0f, -1.0f}, { 0.f, 1.f, 0.f}, { 0.0f, 0.0f }},
        {{ 1.0f, 1.0f, -1.0f}, { 0.f, 1.f, 0.f}, { 1.0f, 0.0f }},
        {{ 1.0f, 1.0f, 1.0f }, { 0.f, 1.f, 0.f}, { 1.0f, 1.0f }},
        {{ -1.0f, 1.0f, 1.0f }, { 0.f, 1.f, 0.f}, { 0.0f, 1.0f }},

        {{ -1.0f, -1.0f, -1.0f }, { 0.f, -1.f, 0.f}, { 0.0f, 0.0f }},
        {{ 1.0f, -1.0f, -1.0f }, { 0.f, -1.f, 0.f}, { 1.0f, 0.0f }},
        {{ 1.0f, -1.0f, 1.0f }, { 0.f, -1.f, 0.f}, { 1.0f, 1.0f }},
        {{ -1.0f, -1.0f, 1.0f }, { 0.f, -1.f, 0.f}, { 0.0f, 1.0f }},

        {{ -1.0f, -1.0f, 1.0f }, { -1.f, 0.f, 0.f}, { 0.0f, 0.0f }},
        {{ -1.0f, -1.0f, -1.0f }, { -1.f, 0.f, 0.f}, { 1.0f, 0.0f }},
        {{ -1.0f, 1.0f, -1.0f }, { -1.f, 0.f, 0.f}, { 1.0f, 1.0f }},
        {{ -1.0f, 1.0f, 1.0f }, { -1.f, 0.f, 0.f}, { 0.0f, 1.0f }},

        {{ 1.0f, -1.0f, 1.0f }, {  1.f, 0.f, 0.f}, { 0.0f, 0.0f }},
        {{ 1.0f, -1.0f, -1.0f }, {  1.f, 0.f, 0.f}, { 1.0f, 0.0f }},
        {{ 1.0f, 1.0f, -1.0f }, {  1.f, 0.f, 0.f}, { 1.0f, 1.0f }},
        {{ 1.0f, 1.0f, 1.0f }, {  1.f, 0.f, 0.f}, { 0.0f, 1.0f }},

        {{ -1.0f, -1.0f, -1.0f }, {  0.f, 0.f, -1.f }, {0.0f, 0.0f }},
        {{ 1.0f, -1.0f, -1.0f }, {  0.f, 0.f, -1.f }, {1.0f, 0.0f }},
        {{ 1.0f, 1.0f, -1.0f }, {  0.f, 0.f, -1.f}, { 1.0f, 1.0f }},
        {{ -1.0f, 1.0f, -1.0f }, {  0.f, 0.f, -1.f}, { 0.0f, 1.0f }},

        {{ -1.0f, -1.0f, 1.0f }, { 0.f, 0.f, 1.f}, {0.0f, 0.0f }},
        {{ 1.0f, -1.0f, 1.0f }, { 0.f, 0.f,  1.f}, { 1.0f, 0.0f }},
        {{ 1.0f, 1.0f, 1.0f }, { 0.f, 0.f, 1.f}, { 1.0f, 1.0f }},
        {{ -1.0f, 1.0f, 1.0f }, { 0.f, 0.f, 1.f}, {0.0f, 1.0f }},
    };

    Vertex plane[] =
    {
        {{ -500.f, 0.f, -500.f}, { 0.f, 1.f, 0.f}, { 0.f, 0.f }},
        {{ -500.f, 0.f,  500.f}, { 0.f, 1.f, 0.f}, { 0.f, 1.f }},
        {{ 500.f, 0.f,  500.f}, { 0.f, 1.f, 0.f}, { 1.f, 1.f }},
        {{ 500.f, 0.f, -500.f}, { 0.f, 1.f, 0.f}, { 1.f, 0.f }},
    };

    rpr_int indices[] =
    {
        3,1,0,
        2,1,3,

        6,4,5,
        7,4,6,

        11,9,8,
        10,9,11,

        14,12,13,
        15,12,14,

        19,17,16,
        18,17,19,

        22,20,21,
        23,20,22
    };

    rpr_int num_face_vertices[] =
    {
        3, 3, 3, 3, 3, 3, 3, 3, 3, 3, 3, 3
    };

    //meshes
    rpr_shape mesh = NULL; status = rprContextCreateMesh(context,
        (rpr_float const*)&cube[0], 24, sizeof(Vertex),
        (rpr_float const*)((char*)&cube[0] + sizeof(rpr_float) * 3), 24, sizeof(Vertex),
        (rpr_float const*)((char*)&cube[0] + sizeof(rpr_float) * 6), 24, sizeof(Vertex),
        (rpr_int const*)indices, sizeof(rpr_int),
        (rpr_int const*)indices, sizeof(rpr_int),
        (rpr_int const*)indices, sizeof(rpr_int),
        num_face_vertices, 12, &mesh);
    assert(status == RPR_SUCCESS);
    status = rprSceneAttachShape(scene, mesh);
    assert(status == RPR_SUCCESS);
    matrix m = rotation_x(static_cast<float>(M_PI_4)) * rotation_y(static_cast<float>(M_PI));
    status = rprShapeSetTransform(mesh, false, &m.m00);
    assert(status == RPR_SUCCESS);

    rpr_shape plane_mesh = NULL; status = rprContextCreateMesh(context,
        (rpr_float const*)&plane[0], 4, sizeof(Vertex),
        (rpr_float const*)((char*)&plane[0] + sizeof(rpr_float) * 3), 4, sizeof(Vertex),
        (rpr_float const*)((char*)&plane[0] + sizeof(rpr_float) * 6), 4, sizeof(Vertex),
        (rpr_int const*)indices, sizeof(rpr_int),
        (rpr_int const*)indices, sizeof(rpr_int),
        (rpr_int const*)indices, sizeof(rpr_int),
        num_face_vertices, 2, &plane_mesh);
    assert(status == RPR_SUCCESS);
    status = rprSceneAttachShape(scene, plane_mesh);
    assert(status == RPR_SUCCESS);

    //camera
    rpr_camera camera = NULL; status = rprContextCreateCamera(context, &camera);
    assert(status == RPR_SUCCESS);
    status = rprCameraLookAt(camera, 0, 3, 10, 0, 0, 0, 0, 1, 0);
    assert(status == RPR_SUCCESS);
    status = rprCameraSetFocalLength(camera, 50.f);
    assert(status == RPR_SUCCESS);
    status = rprCameraSetFStop(camera, 5.4f);
    assert(status == RPR_SUCCESS);
    status = rprSceneSetCamera(scene, camera);
    assert(status == RPR_SUCCESS);

    //material
    rpr_material_node diffuse = NULL; status = rprMaterialSystemCreateNode(matsys, RPR_MATERIAL_NODE_DIFFUSE, &diffuse);
    assert(status == RPR_SUCCESS);
    status = rprMaterialNodeSetInputF(diffuse, "color", 0.7f, 0.7f, 0.0f, 0.0f);
    assert(status == RPR_SUCCESS);
    status = rprShapeSetMaterial(mesh, diffuse);
    assert(status == RPR_SUCCESS);
    status = rprShapeSetMaterial(plane_mesh, diffuse);
    assert(status == RPR_SUCCESS);

    //light
    rpr_light light = NULL; status = rprContextCreatePointLight(context, &light);
    assert(status == RPR_SUCCESS);
    matrix lightm = translation(float3(0, 6, 0));
    status = rprLightSetTransform(light, true, &lightm.m00);
    assert(status == RPR_SUCCESS);
    status = rprPointLightSetRadiantPower3f(light, 60, 60, 60);
    assert(status == RPR_SUCCESS);
    status = rprSceneAttachLight(scene, light);
    assert(status == RPR_SUCCESS);

    //output
    rpr_framebuffer_desc desc;
    desc.fb_width = 800;
    desc.fb_height = 600;
    rpr_framebuffer_format fmt = { 4, RPR_COMPONENT_TYPE_FLOAT32 };
    rpr_framebuffer frame_buffer = NULL; status = rprContextCreateFrameBuffer(context, fmt, &desc, &frame_buffer);
    assert(status == RPR_SUCCESS);
    status = rprContextSetAOV(context, RPR_AOV_COLOR, frame_buffer);
    assert(status == RPR_SUCCESS);
    status = rprFrameBufferClear(frame_buffer);  assert(status == RPR_SUCCESS);
    assert(status == RPR_SUCCESS);

    //render
    for (int i = 0; i < kRenderIterations; ++i)
    {
        status = rprContextRenderTile(context, 10, desc.fb_width/2, 10, desc.fb_height/2);
        //status = rprContextRender(context);
        assert(status == RPR_SUCCESS);
    }

    rprFrameBufferSaveToFile(frame_buffer, "Output/Tiled_Render.png");

    //clear
    FR_MACRO_CLEAN_SHAPE_RELEASE(plane_mesh, scene);
    status = rprSceneDetachLight(scene, light);
    assert(status == RPR_SUCCESS);
    status = rprObjectDelete(light); light = NULL;
    assert(status == RPR_SUCCESS);
    FR_MACRO_CLEAN_SHAPE_RELEASE(mesh, scene);
    rprObjectDelete(diffuse);
    status = rprSceneSetCamera(scene, NULL);
    assert(status == RPR_SUCCESS);
    status = rprObjectDelete(scene); scene = NULL;
    assert(status == RPR_SUCCESS);

    status = rprObjectDelete(camera); camera = NULL;
    assert(status == RPR_SUCCESS);
    status = rprObjectDelete(frame_buffer); frame_buffer = NULL;
    assert(status == RPR_SUCCESS);
    status = rprObjectDelete(matsys); matsys = NULL;
    assert(status == RPR_SUCCESS);
    status = rprObjectDelete(context); context = NULL;
    assert(status == RPR_SUCCESS);
}

void AOVTest()
{
    rpr_int status = RPR_SUCCESS;

    //context, scene and mat. system
    rpr_context	context;
    status = rprCreateContext(RPR_API_VERSION, nullptr, 0, RPR_CREATION_FLAGS_ENABLE_GPU0, NULL, NULL, &context);
    assert(status == RPR_SUCCESS);
    rpr_material_system matsys = NULL;
    status = rprContextCreateMaterialSystem(context, 0, &matsys);
    assert(status == RPR_SUCCESS);
    rpr_scene scene = NULL; status = rprContextCreateScene(context, &scene);
    assert(status == RPR_SUCCESS);

    struct Vertex
    {
        rpr_float pos[3];
        rpr_float norm[3];
        rpr_float tex[2];
    };

    Vertex cube[] =
    {
        {{ -1.0f, 1.0f, -1.0f}, { 0.f, 1.f, 0.f}, { 0.0f, 0.0f }},
        {{ 1.0f, 1.0f, -1.0f}, { 0.f, 1.f, 0.f}, { 1.0f, 0.0f }},
        {{ 1.0f, 1.0f, 1.0f }, { 0.f, 1.f, 0.f}, { 1.0f, 1.0f }},
        {{ -1.0f, 1.0f, 1.0f }, { 0.f, 1.f, 0.f}, { 0.0f, 1.0f }},

        {{ -1.0f, -1.0f, -1.0f }, { 0.f, -1.f, 0.f}, { 0.0f, 0.0f }},
        {{ 1.0f, -1.0f, -1.0f }, { 0.f, -1.f, 0.f}, { 1.0f, 0.0f }},
        {{ 1.0f, -1.0f, 1.0f }, { 0.f, -1.f, 0.f}, { 1.0f, 1.0f }},
        {{ -1.0f, -1.0f, 1.0f }, { 0.f, -1.f, 0.f}, { 0.0f, 1.0f }},

        {{ -1.0f, -1.0f, 1.0f }, { -1.f, 0.f, 0.f}, { 0.0f, 0.0f }},
        {{ -1.0f, -1.0f, -1.0f }, { -1.f, 0.f, 0.f}, { 1.0f, 0.0f }},
        {{ -1.0f, 1.0f, -1.0f }, { -1.f, 0.f, 0.f}, { 1.0f, 1.0f }},
        {{ -1.0f, 1.0f, 1.0f }, { -1.f, 0.f, 0.f}, { 0.0f, 1.0f }},

        {{ 1.0f, -1.0f, 1.0f }, {  1.f, 0.f, 0.f}, { 0.0f, 0.0f }},
        {{ 1.0f, -1.0f, -1.0f }, {  1.f, 0.f, 0.f}, { 1.0f, 0.0f }},
        {{ 1.0f, 1.0f, -1.0f }, {  1.f, 0.f, 0.f}, { 1.0f, 1.0f }},
        {{ 1.0f, 1.0f, 1.0f }, {  1.f, 0.f, 0.f}, { 0.0f, 1.0f }},

        {{ -1.0f, -1.0f, -1.0f }, {  0.f, 0.f, -1.f }, {0.0f, 0.0f }},
        {{ 1.0f, -1.0f, -1.0f }, {  0.f, 0.f, -1.f }, {1.0f, 0.0f }},
        {{ 1.0f, 1.0f, -1.0f }, {  0.f, 0.f, -1.f}, { 1.0f, 1.0f }},
        {{ -1.0f, 1.0f, -1.0f }, {  0.f, 0.f, -1.f}, { 0.0f, 1.0f }},

        {{ -1.0f, -1.0f, 1.0f }, { 0.f, 0.f, 1.f}, {0.0f, 0.0f }},
        {{ 1.0f, -1.0f, 1.0f }, { 0.f, 0.f,  1.f}, { 1.0f, 0.0f }},
        {{ 1.0f, 1.0f, 1.0f }, { 0.f, 0.f, 1.f}, { 1.0f, 1.0f }},
        {{ -1.0f, 1.0f, 1.0f }, { 0.f, 0.f, 1.f}, {0.0f, 1.0f }},
    };

    Vertex plane[] =
    {
        {{ -15.f, 0.f, -15.f}, { 0.f, 1.f, 0.f}, { 0.f, 0.f }},
        {{ -15.f, 0.f,  15.f}, { 0.f, 1.f, 0.f}, { 0.f, 1.f }},
        {{ 15.f, 0.f,  15.f}, { 0.f, 1.f, 0.f}, { 1.f, 1.f }},
        {{ 15.f, 0.f, -15.f}, { 0.f, 1.f, 0.f}, { 1.f, 0.f }},
    };

    rpr_int indices[] =
    {
        3,1,0,
        2,1,3,

        6,4,5,
        7,4,6,

        11,9,8,
        10,9,11,

        14,12,13,
        15,12,14,

        19,17,16,
        18,17,19,

        22,20,21,
        23,20,22
    };

    rpr_int num_face_vertices[] =
    {
        3, 3, 3, 3, 3, 3, 3, 3, 3, 3, 3, 3
    };

    rpr_shape mesh = NULL; status = rprContextCreateMesh(context,
        (rpr_float const*)&cube[0], 24, sizeof(Vertex),
        (rpr_float const*)((char*)&cube[0] + sizeof(rpr_float) * 3), 24, sizeof(Vertex),
        (rpr_float const*)((char*)&cube[0] + sizeof(rpr_float) * 6), 24, sizeof(Vertex),
        (rpr_int const*)indices, sizeof(rpr_int),
        (rpr_int const*)indices, sizeof(rpr_int),
        (rpr_int const*)indices, sizeof(rpr_int),
        num_face_vertices, 12, &mesh);

    assert(status == RPR_SUCCESS);

    rpr_shape plane_mesh = NULL; status = rprContextCreateMesh(context,
        (rpr_float const*)&plane[0], 4, sizeof(Vertex),
        (rpr_float const*)((char*)&plane[0] + sizeof(rpr_float) * 3), 4, sizeof(Vertex),
        (rpr_float const*)((char*)&plane[0] + sizeof(rpr_float) * 6), 4, sizeof(Vertex),
        (rpr_int const*)indices, sizeof(rpr_int),
        (rpr_int const*)indices, sizeof(rpr_int),
        (rpr_int const*)indices, sizeof(rpr_int),
        num_face_vertices, 2, &plane_mesh);

    rpr_shape mesh1 = NULL; status = rprContextCreateInstance(context, mesh, &mesh1);
    assert(status == RPR_SUCCESS);

    //translate cubes
    matrix m = translation(float3(-2, 1, 0));
    status = rprShapeSetTransform(mesh1, true, &m.m00);
    assert(status == RPR_SUCCESS);
    matrix m1 = translation(float3(2, 1, 0)) * rotation_y(0.5);
    status = rprShapeSetTransform(mesh, true, &m1.m00);
    assert(status == RPR_SUCCESS);

    //attach shapes
    status = rprSceneAttachShape(scene, mesh);
    assert(status == RPR_SUCCESS);
    status = rprSceneAttachShape(scene, mesh1);
    assert(status == RPR_SUCCESS);
    status = rprSceneAttachShape(scene, plane_mesh);
    assert(status == RPR_SUCCESS);

    //camera
    rpr_camera camera = NULL; status = rprContextCreateCamera(context, &camera);
    assert(status == RPR_SUCCESS);
    status = rprCameraLookAt(camera, 0, 3, 10, 0, 0, 0, 0, 1, 0);
    assert(status == RPR_SUCCESS);
    status = rprCameraSetSensorSize(camera, 22.5f, 15.f);
    assert(status == RPR_SUCCESS);
    status = rprCameraSetFocalLength(camera, 35.f);
    assert(status == RPR_SUCCESS);
    status = rprCameraSetFStop(camera, 6.4f);
    assert(status == RPR_SUCCESS);
    status = rprSceneSetCamera(scene, camera);
    assert(status == RPR_SUCCESS);

    status = rprContextSetScene(context, scene);
    assert(status == RPR_SUCCESS);

    //materials
    rpr_material_node diffuse = NULL; status = rprMaterialSystemCreateNode(matsys, RPR_MATERIAL_NODE_DIFFUSE, &diffuse);
    assert(status == RPR_SUCCESS);
    status = rprMaterialNodeSetInputF(diffuse, "color", 0.9f, 0.9f, 0.f, 1.0f);
    assert(status == RPR_SUCCESS);
    rpr_image img = NULL; status = rprContextCreateImageFromFile(context, "../Resources/Textures/test_albedo1.jpg", &img);
    assert(status == RPR_SUCCESS);
    rpr_material_node materialNodeTexture = NULL; status = rprMaterialSystemCreateNode(matsys, RPR_MATERIAL_NODE_IMAGE_TEXTURE, &materialNodeTexture);
    assert(status == RPR_SUCCESS);
    status = rprMaterialNodeSetInputImageData(materialNodeTexture, "data", img);
    assert(status == RPR_SUCCESS);
    status = rprMaterialNodeSetInputN(diffuse, "color", materialNodeTexture);
    assert(status == RPR_SUCCESS);

    status = rprShapeSetMaterial(mesh, diffuse);
    assert(status == RPR_SUCCESS);
    status = rprShapeSetMaterial(mesh1, diffuse);
    assert(status == RPR_SUCCESS);
    status = rprShapeSetMaterial(plane_mesh, diffuse);
    assert(status == RPR_SUCCESS);

    //light
    rpr_light light = NULL; status = rprContextCreatePointLight(context, &light);
    assert(status == RPR_SUCCESS);
    matrix lightm = translation(float3(0, 6, 0)) * rotation_z(3.14f);
    status = rprLightSetTransform(light, true, &lightm.m00);
    assert(status == RPR_SUCCESS);
    status = rprPointLightSetRadiantPower3f(light, 100, 100, 100);
    assert(status == RPR_SUCCESS);
    status = rprSceneAttachLight(scene, light);
    assert(status == RPR_SUCCESS);

    //result buffer
    rpr_framebuffer_desc desc;
    desc.fb_width = 800;
    desc.fb_height = 600;
    rpr_framebuffer_format fmt = { 4, RPR_COMPONENT_TYPE_FLOAT32 };

    const std::map<int, std::string> kAovs = { {RPR_AOV_COLOR, "RPR_AOV_COLOR"},
                                        { RPR_AOV_OPACITY, "RPR_AOV_OPACITY" },
                                        { RPR_AOV_WORLD_COORDINATE, "RPR_AOV_WORLD_COORDINATE"},
                                        { RPR_AOV_UV, "RPR_AOV_UV"},
                                        { RPR_AOV_MATERIAL_IDX, "RPR_AOV_MATERIAL_IDX"},
                                        { RPR_AOV_GEOMETRIC_NORMAL, "RPR_AOV_GEOMETRIC_NORMAL"},
                                        { RPR_AOV_SHADING_NORMAL, "RPR_AOV_SHADING_NORMAL"},
                                        { RPR_AOV_DEPTH, "RPR_AOV_DEPTH"},
                                        { RPR_AOV_OBJECT_ID, "RPR_AOV_OBJECT_ID"},
                                        { RPR_AOV_OBJECT_GROUP_ID, "RPR_AOV_OBJECT_GROUP_ID"},};
    for (auto aov : kAovs)
    {
        rpr_framebuffer buf = NULL; status = rprContextCreateFrameBuffer(context, fmt, &desc, &buf);
        assert(status == RPR_SUCCESS);
        status = rprContextSetAOV(context, aov.first, buf);
        //some AOVs not supported now
        if (status == FR_ERROR_UNIMPLEMENTED)
        {
            std::cout << "AOVTest():Warning " << aov.second << " is unsupported" << std::endl;
            status = rprObjectDelete(buf); buf = NULL;
            continue;
        }
        status = rprFrameBufferClear(buf);
        assert(status == RPR_SUCCESS);
    }
    
    //render
    for (int i = 0; i < kRenderIterations; ++i)
    {
        status = rprContextRender(context);
        assert(status == RPR_SUCCESS);
    }

    for (auto aov : kAovs)
    {
        rpr_framebuffer buf = NULL; 
        status = rprContextGetAOV(context, aov.first, &buf);
        //some AOVs not supported now
        if (status == FR_ERROR_UNIMPLEMENTED)
        {
            continue;
        }
        const std::string name = "Output/AOVTest_" + aov.second + ".jpg";
        status = rprFrameBufferSaveToFile(buf, name.c_str());
        assert(status == RPR_SUCCESS);
    }


    //cleanup
    FR_MACRO_CLEAN_SHAPE_RELEASE(mesh, scene);
    FR_MACRO_CLEAN_SHAPE_RELEASE(mesh1, scene);
    FR_MACRO_CLEAN_SHAPE_RELEASE(plane_mesh, scene);
    FR_MACRO_SAFE_FRDELETE(img);
    FR_MACRO_SAFE_FRDELETE(materialNodeTexture);
    status = rprSceneDetachLight(scene, light);
    assert(status == RPR_SUCCESS);
    status = rprObjectDelete(light); light = NULL;
    assert(status == RPR_SUCCESS);
    status = rprSceneSetCamera(scene, NULL);
    assert(status == RPR_SUCCESS);
    rprObjectDelete(diffuse);
    status = rprObjectDelete(scene); scene = NULL;
    assert(status == RPR_SUCCESS);
    status = rprObjectDelete(camera); camera = NULL;
    assert(status == RPR_SUCCESS);

    for (auto aov : kAovs)
    {
        rpr_framebuffer buf = NULL;
        status = rprContextGetAOV(context, aov.first, &buf);
        //some AOVs not supported now
        if (status == FR_ERROR_UNIMPLEMENTED)
        {
            continue;
        }
        status = rprObjectDelete(buf); buf = NULL;
        assert(status == RPR_SUCCESS);
    }

    status = rprObjectDelete(matsys); matsys = NULL;
    assert(status == RPR_SUCCESS);
    status = rprObjectDelete(context); context = NULL;
    assert(status == RPR_SUCCESS);
}
void test_feature_cameraDOF()
{
    rpr_int status = RPR_SUCCESS;
    //create context, material system and scene
    rpr_context	context;
    status = rprCreateContext(RPR_API_VERSION, nullptr, 0, RPR_CREATION_FLAGS_ENABLE_GPU0, NULL, NULL, &context);
    //rpr_material_system matsys = NULL;
    rpr_scene scene = NULL; status = rprContextCreateScene(context, &scene);
    assert(status == RPR_SUCCESS);
    status = rprContextSetScene(context, scene);
    assert(status == RPR_SUCCESS);

    float c = 0.5f;
    float d = -7.0f;
    float o = -7.0f;
    float x = 0.6f;

    Vertex meshVertices[] =
    {
        {{ -1.0f*x,   (0.0f + 0.5f)*c,  0.0f + o}, {    0.0f, 0.0f, 1.0f}, {    0.0f, 0.0f }},//0
        {{ 1.0f*x,    (0.0f + 0.5f)*c,   0.0f + o}, {    0.0f, 0.0f, 1.0f}, {    1.0f, 0.0f }},//1
        {{ 1.0f*x,   (-0.5f + 0.5f)*c,  0.0f + o }, {  0.0f, 0.0f, 1.0f}, {    1.0f, 1.0f }},//2
        {{ -1.0f*x,    (-0.5f + 0.5f)*c, 0.0f + o }, { 0.0f, 0.0f, 1.0f}, {    0.0f, 1.0f }},//3

        {{ -1.0f*x,   (0.0f + 0.8f)*c, 1.0f*d + o}, {    0.0f, 0.0f, 1.0f}, {    0.0f, 0.0f }},//4
        {{ 1.0f*x,   (0.0f + 0.8f)*c, 1.0f*d + o}, {    0.0f, 0.0f, 1.0f}, {    1.0f, 0.0f }},//5
        {{ 1.0f*x,    (-0.5f + 0.8f)*c, 1.0f*d + o }, {  0.0f, 0.0f, 1.0f}, {    1.0f, 1.0f }},//6
        {{ -1.0f*x,    (-0.5f + 0.8f)*c, 1.0f*d + o }, { 0.0f, 0.0f, 1.0f}, {    0.0f, 1.0f }},//7

                                                                                       // in the DOF unit test, we will focus on those 4 vertices :
        {{ -1.0f*x,   (0.0f + 1.5f)*c, 2.0f*d + o}, {    0.0f, 0.0f, 1.0f}, {    0.0f, 0.0f }},//8
        {{ 1.0f*x,    (0.0f + 1.5f)*c, 2.0f*d + o}, {    0.0f, 0.0f, 1.0f}, {    1.0f, 0.0f }},//9
        {{ 1.0f*x,    (-0.5f + 1.5f)*c, 2.0f*d + o }, {  0.0f, 0.0f, 1.0f}, {    1.0f, 1.0f }},//10
        {{ -1.0f*x,    (-0.5f + 1.5f)*c, 2.0f*d + o }, { 0.0f, 0.0f, 1.0f}, {    0.0f, 1.0f }},//11

        {{ -1.0f*x,   (0.0f + 2.5f)*c, 3.0f*d + o}, {    0.0f, 0.0f, 1.0f}, {    0.0f, 0.0f }},//12
        {{ 1.0f*x,    (0.0f + 2.5f)*c, 3.0f*d + o}, {    0.0f, 0.0f, 1.0f}, {    1.0f, 0.0f }},//13
        {{ 1.0f*x,    (-0.5f + 2.5f)*c, 3.0f*d + o }, {  0.0f, 0.0f, 1.0f}, {    1.0f, 1.0f }},//14
        {{ -1.0f*x,    (-0.5f + 2.5f)*c, 3.0f*d + o }, { 0.0f, 0.0f, 1.0f}, {    0.0f, 1.0f }},//15

        {{ -1.0f*x,   (0.0f + 4.0f)*c, 4.0f*d + o}, {    0.0f, 0.0f, 1.0f}, {    0.0f, 0.0f }},//16
        {{ 1.0f*x,    (0.0f + 4.0f)*c, 4.0f*d + o}, {    0.0f, 0.0f, 1.0f}, {    1.0f, 0.0f }},//17
        {{ 1.0f*x,    (-0.5f + 4.0f)*c, 4.0f*d + o }, {  0.0f, 0.0f, 1.0f}, {    1.0f, 1.0f }},//18
        {{ -1.0f*x,    (-0.5f + 4.0f)*c, 4.0f*d + o }, { 0.0f, 0.0f, 1.0f}, {    0.0f, 1.0f }},//19
    };


    rpr_int indices[] =
    {
        2,1,0,
        3,2,0,

        4 + 2,4 + 1,4 + 0,
        4 + 3,4 + 2,4 + 0,

        8 + 2,8 + 1,8 + 0,
        8 + 3,8 + 2,8 + 0,

        12 + 2,12 + 1,12 + 0,
        12 + 3,12 + 2,12 + 0,

        16 + 2,16 + 1,16 + 0,
        16 + 3,16 + 2,16 + 0,

    };

    rpr_int num_face_vertices[] =
    {
        3, 3,
        3, 3,
        3, 3,
        3, 3,
        3, 3,
    };

    //mesh
    rpr_shape mesh = 0; status = rprContextCreateMesh(context,
                                                    (rpr_float const*)&meshVertices[0], sizeof(meshVertices) / sizeof(meshVertices[0]), sizeof(Vertex),
                                                    (rpr_float const*)((char*)&meshVertices[0] + sizeof(rpr_float) * 3), sizeof(meshVertices) / sizeof(meshVertices[0]), sizeof(Vertex),
                                                    (rpr_float const*)((char*)&meshVertices[0] + sizeof(rpr_float) * 6), sizeof(meshVertices) / sizeof(meshVertices[0]), sizeof(Vertex),
                                                    (rpr_int const*)indices, sizeof(rpr_int),
                                                    (rpr_int const*)indices, sizeof(rpr_int),
                                                    (rpr_int const*)indices, sizeof(rpr_int),
                                                    num_face_vertices, sizeof(num_face_vertices) / sizeof(num_face_vertices[0]), &mesh);
    assert(status == RPR_SUCCESS);
    status = rprSceneAttachShape(scene, mesh);
    assert(status == RPR_SUCCESS);


    //set camera
    rpr_camera camera = NULL; status = rprContextCreateCamera(context, &camera);
    assert(status == RPR_SUCCESS);
    status = rprCameraLookAt(camera, 0.0f, +0.6f, 4.0f, 0.0f, +0.6f, 0.0f, 0.0f, 1.0f, 0.0f);
    assert(status == RPR_SUCCESS);
    status = rprCameraSetFocalLength(camera, 200.0f);
    assert(status == RPR_SUCCESS);
    status = rprCameraSetFStop(camera, 1.0f);
    assert(status == RPR_SUCCESS);
    status = rprCameraSetFocusDistance(camera, 25.0f);
    assert(status == RPR_SUCCESS);
    status = rprCameraSetMode(camera, RPR_CAMERA_MODE_PERSPECTIVE);
    assert(status == RPR_SUCCESS);
    status = rprSceneSetCamera(scene, camera);
    assert(status == RPR_SUCCESS);

    //output
    rpr_framebuffer_desc desc;
    desc.fb_width = 800;
    desc.fb_height = 600;
    rpr_framebuffer_format fmt = { 4, RPR_COMPONENT_TYPE_FLOAT32 };
    rpr_framebuffer frame_buffer = NULL; status = rprContextCreateFrameBuffer(context, fmt, &desc, &frame_buffer);
    assert(status == RPR_SUCCESS);
    status = rprContextSetAOV(context, RPR_AOV_COLOR, frame_buffer);
    assert(status == RPR_SUCCESS);
    status = rprContextSetParameter1u(context, "rendermode", RPR_RENDER_MODE_GLOBAL_ILLUMINATION);
    assert(status == RPR_SUCCESS);

    //light
    rpr_light light = NULL; status = rprContextCreatePointLight(context, &light);
    assert(status == RPR_SUCCESS);
    matrix lightm = translation(float3(0.0f, +0.6f, 4.0f));
    status = rprLightSetTransform(light, true, &lightm.m00);
    assert(status == RPR_SUCCESS);
    status = rprPointLightSetRadiantPower3f(light, 1000, 1000, 1000);
    assert(status == RPR_SUCCESS);
    status = rprSceneAttachLight(scene, light);
    assert(status == RPR_SUCCESS);
    status = rprFrameBufferClear(frame_buffer);
    assert(status == RPR_SUCCESS);

    //render
    for (rpr_int i = 0; i< kRenderIterations; i++)
    {
        status = rprContextRender(context);
        assert(status == RPR_SUCCESS);
    }

    rprFrameBufferSaveToFile(frame_buffer, "Output/feature_cameraDOF.png");

    //cleanup
    status = rprSceneDetachLight(scene, light);
    assert(status == RPR_SUCCESS);
    status = rprObjectDelete(light); light = NULL;
    assert(status == RPR_SUCCESS);
    FR_MACRO_CLEAN_SHAPE_RELEASE(mesh, scene);
    status = rprSceneSetCamera(scene, NULL);
    assert(status == RPR_SUCCESS);
    status = rprObjectDelete(scene); scene = NULL;
    assert(status == RPR_SUCCESS);

    status = rprObjectDelete(camera); camera = NULL;
    assert(status == RPR_SUCCESS);
    status = rprObjectDelete(frame_buffer); frame_buffer = NULL;
    assert(status == RPR_SUCCESS);
    status = rprObjectDelete(context); context = NULL;
    assert(status == RPR_SUCCESS);
}

void test_feature_ContextImageFromData()
{
    rpr_int status = RPR_SUCCESS;
    
    //create context and scene
    rpr_context	context;
    status = rprCreateContext(RPR_API_VERSION, nullptr, 0, RPR_CREATION_FLAGS_ENABLE_GPU0, NULL, NULL, &context);
    rpr_material_system matsys = NULL;
    status = rprContextCreateMaterialSystem(context, 0, &matsys);
    assert(status == RPR_SUCCESS);
    rpr_scene scene = NULL;
    status = rprContextCreateScene(context, &scene);
    assert(status == RPR_SUCCESS);
    status = rprContextSetScene(context, scene);
    assert(status == RPR_SUCCESS);

    //texture
    rpr_image_format imageFormat;
    memset(&imageFormat, 0, sizeof(imageFormat));
    imageFormat.num_components = 4;
    imageFormat.type = RPR_COMPONENT_TYPE_FLOAT32;
    rpr_image_desc imageDesc;
    memset(&imageDesc, 0, sizeof(imageDesc));
    imageDesc.image_depth = 1;
    imageDesc.image_width = 32;
    imageDesc.image_height = 32;
    imageDesc.image_row_pitch = imageDesc.image_width * sizeof(float) * 4;
    imageDesc.image_slice_pitch = imageDesc.image_width * imageDesc.image_height * sizeof(float) * 4;
    std::vector<float> dataImage(imageDesc.image_width  *  imageDesc.image_height * 4);

    //first : fill texture with red
    for (rpr_uint y = 0; y<imageDesc.image_height; y++)
    {
        for (rpr_uint x = 0; x<imageDesc.image_width; x++)
        {
            dataImage[x * 4 + y*imageDesc.image_width * 4 + 0] = 1.0f; // R
            dataImage[x * 4 + y*imageDesc.image_width * 4 + 1] = 0.0f; // G
            dataImage[x * 4 + y*imageDesc.image_width * 4 + 2] = 0.0f; // B
            dataImage[x * 4 + y*imageDesc.image_width * 4 + 3] = 1.0f; // A
        }
    }

    //second step : draw a square
    for (rpr_uint y = 10; y<imageDesc.image_height; y++)
    {
        for (rpr_uint x = 10; x<imageDesc.image_width; x++)
        {
            dataImage[x * 4 + y*imageDesc.image_width * 4 + 0] = 0.0f; // R
            dataImage[x * 4 + y*imageDesc.image_width * 4 + 1] = 0.7f; // G
            dataImage[x * 4 + y*imageDesc.image_width * 4 + 2] = 0.2f; // B
            dataImage[x * 4 + y*imageDesc.image_width * 4 + 3] = 1.0f; // A
        }
    }

    //first point is blue
    dataImage[0] = 0.0f;
    dataImage[1] = 0.0f;
    dataImage[2] = 1.0f;
    dataImage[3] = 1.0f;

    //last point is yellow
    dataImage[imageDesc.image_width * imageDesc.image_height * 4 - 4] = 1.0f;
    dataImage[imageDesc.image_width * imageDesc.image_height * 4 - 3] = 1.0f;
    dataImage[imageDesc.image_width * imageDesc.image_height * 4 - 2] = 0.0f;
    dataImage[imageDesc.image_width * imageDesc.image_height * 4 - 1] = 1.0f;

    rpr_image imageBuilt = NULL; status = rprContextCreateImage(context, imageFormat, &imageDesc, dataImage.data(), &imageBuilt);
    assert(status == RPR_SUCCESS);
    //free memory
    std::vector<float>().swap(dataImage);

    //mesh
    Vertex meshVertices[] = {
        {{-2.0f,  2.0f, 0.0f}, {0.0f, 0.0f, 1.0f}, {0.0f, 0.0f}},
        {{ 2.0f,  2.0f, 0.0f}, {0.0f, 0.0f, 1.0f}, {1.0f, 0.0f}},
        {{ 2.0f, -2.0f, 0.0f}, {0.0f, 0.0f, 1.0f}, {1.0f, 1.0f}},
        {{-2.0f, -2.0f, 0.0f}, {0.0f, 0.0f, 1.0f}, {0.0f, 1.0f}}
    };
    rpr_int indices[] = { 3, 2, 1, 0, };
    rpr_int num_face_vertices[] = { 4, };

    rpr_shape mesh = 0;
    status = rprContextCreateMesh(context,
        (rpr_float const*)&meshVertices[0], 4, sizeof(Vertex),
        (rpr_float const*)((char*)&meshVertices[0] + sizeof(rpr_float) * 3), 4, sizeof(Vertex),
        (rpr_float const*)((char*)&meshVertices[0] + sizeof(rpr_float) * 6), 4, sizeof(Vertex),
        (rpr_int const*)indices, sizeof(rpr_int),
        (rpr_int const*)indices, sizeof(rpr_int),
        (rpr_int const*)indices, sizeof(rpr_int),
        num_face_vertices, 1, &mesh);
    assert(status == RPR_SUCCESS);
    status = rprSceneAttachShape(scene, mesh);
    assert(status == RPR_SUCCESS);

    //materials
    rpr_material_node textureNormalMap = NULL; status = rprMaterialSystemCreateNode(matsys, RPR_MATERIAL_NODE_IMAGE_TEXTURE, &textureNormalMap);
    assert(status == RPR_SUCCESS);
    status = rprMaterialNodeSetInputImageData(textureNormalMap, "data", imageBuilt);
    assert(status == RPR_SUCCESS);
    rpr_material_node diffuseSphere = NULL; status = rprMaterialSystemCreateNode(matsys, RPR_MATERIAL_NODE_DIFFUSE, &diffuseSphere);
    assert(status == RPR_SUCCESS);
    status = rprMaterialNodeSetInputN(diffuseSphere, "color", textureNormalMap);
    assert(status == RPR_SUCCESS);
    status = rprShapeSetMaterial(mesh, diffuseSphere);
    assert(status == RPR_SUCCESS);

    //camera
    rpr_camera camera = NULL; status = rprContextCreateCamera(context, &camera);
    assert(status == RPR_SUCCESS);
    status = rprCameraLookAt(camera, 0, 0, 7, 0, 0, 0, 0, 1, 0);
    assert(status == RPR_SUCCESS);
    status = rprSceneSetCamera(scene, camera);
    assert(status == RPR_SUCCESS);

    //light
    rpr_light light = NULL; status = rprContextCreatePointLight(context, &light);
    assert(status == RPR_SUCCESS);
    matrix lightm = translation(float3(0, 0, 4)) * rotation_z(3.14f);
    status = rprLightSetTransform(light, true, &lightm.m00);
    assert(status == RPR_SUCCESS);
    status = rprPointLightSetRadiantPower3f(light, 40, 40, 40);
    assert(status == RPR_SUCCESS);
    status = rprSceneAttachLight(scene, light);
    assert(status == RPR_SUCCESS);

    //output
    rpr_framebuffer_desc desc;
    desc.fb_width = 800;
    desc.fb_height = 600;
    rpr_framebuffer_format fmt = { 4, RPR_COMPONENT_TYPE_FLOAT32 };
    rpr_framebuffer frame_buffer = NULL; status = rprContextCreateFrameBuffer(context, fmt, &desc, &frame_buffer);
    assert(status == RPR_SUCCESS);
    status = rprContextSetAOV(context, RPR_AOV_COLOR, frame_buffer);
    assert(status == RPR_SUCCESS);
    status = rprFrameBufferClear(frame_buffer);
    assert(status == RPR_SUCCESS);

    //render
    for (rpr_int i = 0; i < kRenderIterations; ++i)
    {
        status = rprContextRender(context);
        assert(status == RPR_SUCCESS);
    }

    rprFrameBufferSaveToFile(frame_buffer, "Output/feature_ContextImageFromData.png");

    //cleanup
    FR_MACRO_SAFE_FRDELETE(textureNormalMap);
    status = rprObjectDelete(imageBuilt);
    assert(status == RPR_SUCCESS);
    status = rprObjectDelete(frame_buffer); frame_buffer = NULL;
    assert(status == RPR_SUCCESS);
    status = rprSceneDetachLight(scene, light);
    assert(status == RPR_SUCCESS);
    status = rprObjectDelete(light); light = NULL;
    assert(status == RPR_SUCCESS);
    status = rprSceneSetCamera(scene, NULL);
    assert(status == RPR_SUCCESS);
    status = rprObjectDelete(camera); camera = NULL;
    assert(status == RPR_SUCCESS);
    FR_MACRO_CLEAN_SHAPE_RELEASE(mesh, scene);
    status = rprObjectDelete(diffuseSphere);
    assert(status == RPR_SUCCESS);
    status = rprObjectDelete(scene); scene = NULL;
    assert(status == RPR_SUCCESS);
    status = rprObjectDelete(matsys); matsys = NULL;
    assert(status == RPR_SUCCESS);
    status = rprObjectDelete(context); context = NULL;
    assert(status == RPR_SUCCESS);
}

//test RPR_MATERIAL_NODE_INPUT_LOOKUP and rprContextCreateMeshEx unsupported
void test_feature_multiUV()
{
    rpr_int status = RPR_SUCCESS;

    //create context and scene
    rpr_context	context;
    status = rprCreateContext(RPR_API_VERSION, nullptr, 0, RPR_CREATION_FLAGS_ENABLE_GPU0, NULL, NULL, &context);
    assert(status == RPR_SUCCESS);
    rpr_material_system matsys = NULL;
    status = rprContextCreateMaterialSystem(context, 0, &matsys);
    assert(status == RPR_SUCCESS);
    rpr_scene scene = NULL; status = rprContextCreateScene(context, &scene);
    assert(status == RPR_SUCCESS);
    status = rprContextSetScene(context, scene);
    assert(status == RPR_SUCCESS);

    
    rpr_material_node uv_node = NULL;
    status = rprMaterialSystemCreateNode(matsys, RPR_MATERIAL_NODE_INPUT_LOOKUP, &uv_node);
    assert(status == RPR_ERROR_UNSUPPORTED);
      
    VertexMT meshVertices[] =
    {
        {{-2.0f,  2.0f, 0.0f}, {0.0f, 0.0f, 1.0f}, {0.0f, 0.0f}, {1.0f, 1.0f}},
        {{ 2.0f,  2.0f, 0.0f}, {0.0f, 0.0f, 1.0f}, {1.0f, 0.0f}, {0.0f, 1.0f}},
        {{ 2.0f, -2.0f, 0.0f}, {0.0f, 0.0f, 1.0f}, {1.0f, 1.0f}, {0.0f, 0.0f}},
        {{-2.0f, -2.0f, 0.0f}, {0.0f, 0.0f, 1.0f}, {0.0f, 1.0f}, {1.0f, 0.0f}}
    };
    rpr_int indices[] =
    {
        3,2,1,0,
    };
    rpr_int num_face_vertices[] =
    {
        4,
    };

    //TODO: codestyle
    unsigned int meshVertices_nbOfElement = sizeof(meshVertices) / sizeof(meshVertices[0]);
    unsigned int num_face_vertices_nbOfElement = sizeof(num_face_vertices) / sizeof(num_face_vertices[0]);
    rpr_shape mesh = 0;

    const rpr_float* texcoords[] = { (rpr_float const*)((char*)&meshVertices[0] + sizeof(rpr_float) * 6), (rpr_float const*)((char*)&meshVertices[0] + sizeof(rpr_float) * 8) };
    size_t num_texcoords[] = { meshVertices_nbOfElement,  meshVertices_nbOfElement };
    rpr_int texcoord_stride[] = { sizeof(VertexMT)   ,   sizeof(VertexMT) };
    const rpr_int*   texcoord_indices_[] = { indices,   indices };
    rpr_int tidx_stride_[] = { sizeof(rpr_int)   ,sizeof(rpr_int) };

    status = rprContextCreateMeshEx(context,
        (rpr_float const*)&meshVertices[0], meshVertices_nbOfElement, sizeof(VertexMT),
        (rpr_float const*)((char*)&meshVertices[0] + sizeof(rpr_float) * 3), meshVertices_nbOfElement, sizeof(VertexMT),
        nullptr, 0, 0,
        2,
        texcoords, num_texcoords, texcoord_stride,
        (rpr_int const*)indices, sizeof(rpr_int),
        (rpr_int const*)indices, sizeof(rpr_int),

        texcoord_indices_, tidx_stride_,

        num_face_vertices, num_face_vertices_nbOfElement, &mesh);
    assert(status == RPR_ERROR_UNSUPPORTED);

    //cleanup
    status = rprSceneSetCamera(scene, NULL);
    assert(status == RPR_SUCCESS);
    status = rprObjectDelete(scene); scene = NULL;
    assert(status == RPR_SUCCESS);
    status = rprObjectDelete(matsys); matsys = NULL;
    assert(status == RPR_SUCCESS);
    status = rprObjectDelete(context); context = NULL;
    assert(status == RPR_SUCCESS);
}

void test_apiMecha_Light()
{
    rpr_int status = RPR_SUCCESS;
    //create context and scene
    rpr_context	context;
    status = rprCreateContext(RPR_API_VERSION, nullptr, 0, RPR_CREATION_FLAGS_ENABLE_GPU0, NULL, NULL, &context);
    assert(status == RPR_SUCCESS);
    rpr_scene scene = NULL; status = rprContextCreateScene(context, &scene);
    assert(status == RPR_SUCCESS);

    for (rpr_int iter = 0; iter<3; iter++)//add/destroy several times
    {

        rpr_light lightDir = NULL; status = rprContextCreateDirectionalLight(context, &lightDir);
        assert(status == RPR_SUCCESS);
        rpr_light lightEnv = NULL; status = rprContextCreateEnvironmentLight(context, &lightEnv);
        assert(status == RPR_SUCCESS);
        rpr_light lightPoint = NULL; status = rprContextCreatePointLight(context, &lightPoint);
        assert(status == RPR_SUCCESS);
        rpr_light lightSpot = NULL; status = rprContextCreateSpotLight(context, &lightSpot);
        assert(status == RPR_SUCCESS);

        matrix transform = translation(float3(-0.7f, 0.5f, 1.5f));

        status = rprLightSetTransform(lightDir, true, &transform.m00);
        assert(status == RPR_SUCCESS);
        status = rprLightSetTransform(lightEnv, true, &transform.m00);
        assert(status == RPR_SUCCESS);
        status = rprLightSetTransform(lightPoint, true, &transform.m00);
        assert(status == RPR_SUCCESS);
        status = rprLightSetTransform(lightSpot, true, &transform.m00);
        assert(status == RPR_SUCCESS);

        size_t querrySize = 0;
        char* querryData = (char*)malloc(1);

        for (rpr_int i = 0; i<4; i++)
        {
            rpr_light pLightTest = NULL;
            rpr_light_type LightTypeShouldBe = 0;
            if (i == 0) { pLightTest = lightDir;    LightTypeShouldBe = RPR_LIGHT_TYPE_DIRECTIONAL; }
            else if (i == 1) { pLightTest = lightEnv;    LightTypeShouldBe = RPR_LIGHT_TYPE_ENVIRONMENT; }
            else if (i == 2) { pLightTest = lightPoint;  LightTypeShouldBe = RPR_LIGHT_TYPE_POINT; }
            else if (i == 3) { pLightTest = lightSpot;   LightTypeShouldBe = RPR_LIGHT_TYPE_SPOT; }
            else { assert(false); }

            status = rprLightGetInfo(pLightTest, RPR_LIGHT_TRANSFORM, 0, NULL, &querrySize);
            assert(status == RPR_SUCCESS);
            querryData = (char*)realloc(querryData, querrySize);
            status = rprLightGetInfo(pLightTest, RPR_LIGHT_TRANSFORM, querrySize, querryData, NULL);
            assert(status == RPR_SUCCESS);
            if (querrySize != sizeof(matrix)) { assert(false); }
            if (memcmp(querryData, &transform.m00, querrySize) != 0) { assert(false); }

            status = rprLightGetInfo(pLightTest, RPR_LIGHT_TYPE, 0, NULL, &querrySize);
            assert(status == RPR_SUCCESS);
            querryData = (char*)realloc(querryData, querrySize);
            status = rprLightGetInfo(pLightTest, RPR_LIGHT_TYPE, querrySize, querryData, NULL);
            assert(status == RPR_SUCCESS);
            if (querrySize != sizeof(rpr_light_type)) { assert(false); }
            if (memcmp(querryData, &LightTypeShouldBe, querrySize) != 0) { assert(false); }
        }

        free(querryData); querryData = NULL;

        //attach
        status = rprSceneAttachLight(scene, lightDir);
        assert(status == RPR_SUCCESS);
        status = rprSceneAttachLight(scene, lightEnv);
        assert(status == RPR_SUCCESS);
        status = rprSceneAttachLight(scene, lightPoint);
        assert(status == RPR_SUCCESS);
        status = rprSceneAttachLight(scene, lightSpot);
        assert(status == RPR_SUCCESS);

        //detach
        status = rprSceneDetachLight(scene, lightDir);
        assert(status == RPR_SUCCESS);
        status = rprSceneDetachLight(scene, lightEnv);
        assert(status == RPR_SUCCESS);
        status = rprSceneDetachLight(scene, lightPoint);
        assert(status == RPR_SUCCESS);
        status = rprSceneDetachLight(scene, lightSpot);
        assert(status == RPR_SUCCESS);

        //cleanup
        status = rprObjectDelete(lightDir); lightDir = NULL;
        assert(status == RPR_SUCCESS);
        status = rprObjectDelete(lightEnv); lightEnv = NULL;
        assert(status == RPR_SUCCESS);
        status = rprObjectDelete(lightPoint); lightPoint = NULL;
        assert(status == RPR_SUCCESS);
        status = rprObjectDelete(lightSpot); lightSpot = NULL;
        assert(status == RPR_SUCCESS);
    }

    status = rprObjectDelete(scene); scene = NULL;
    assert(status == RPR_SUCCESS);
    status = rprObjectDelete(context); context = NULL;
    assert(status == RPR_SUCCESS);
}

void test_feature_LightDirectional()
{
    rpr_int status = RPR_SUCCESS;

    //create context and scene
    rpr_context	context;
    status = rprCreateContext(RPR_API_VERSION, nullptr, 0, RPR_CREATION_FLAGS_ENABLE_GPU0, NULL, NULL, &context);
    assert(status == RPR_SUCCESS);
    rpr_material_system matsys = NULL;
    status = rprContextCreateMaterialSystem(context, 0, &matsys);
    assert(status == RPR_SUCCESS);
    rpr_scene scene = NULL; status = rprContextCreateScene(context, &scene);
    assert(status == RPR_SUCCESS);
    status = rprContextSetScene(context, scene);
    assert(status == RPR_SUCCESS);

/*
    //vertex data
    float c = 0.5f;
    float d = -7.0f;
    float o = -7.0f;
    float x = 0.6f;
*/
    Vertex meshVertices[] =
    {
        {{ -2.0f, 2.0f, 0.0f}, {    0.0f, 0.0f, +1.0f}, {    0.0f, 0.0f }},
        {{  2.0f, 2.0f, 0.0f}, {    0.0f, 0.0f, +1.0f}, {    1.0f, 0.0f  }},
        {{  2.0f, -2.0f, 0.0f }, {  0.0f, 0.0f, +1.0f}, {    1.0f, 1.0f  }},
        {{  -2.0f, -2.0f, 0.0f }, { 0.0f, 0.0f, +1.0f}, {    0.0f, 1.0f }},
    };
    rpr_int indices[] =
    {
        3,2,1,0,
    };
    rpr_int num_face_vertices[] =
    {
        4,
    };

    //mesh
    rpr_shape mesh = 0; status = rprContextCreateMesh(context,
        (rpr_float const*)&meshVertices[0], sizeof(meshVertices) / sizeof(meshVertices[0]), sizeof(Vertex),
        (rpr_float const*)((char*)&meshVertices[0] + sizeof(rpr_float) * 3), sizeof(meshVertices) / sizeof(meshVertices[0]), sizeof(Vertex),
        (rpr_float const*)((char*)&meshVertices[0] + sizeof(rpr_float) * 6), sizeof(meshVertices) / sizeof(meshVertices[0]), sizeof(Vertex),
        (rpr_int const*)indices, sizeof(rpr_int),
        (rpr_int const*)indices, sizeof(rpr_int),
        (rpr_int const*)indices, sizeof(rpr_int),
        num_face_vertices, sizeof(num_face_vertices) / sizeof(num_face_vertices[0]), &mesh);
    status = rprSceneAttachShape(scene, mesh);
    assert(status == RPR_SUCCESS);
    //camera
    rpr_camera camera = NULL; status = rprContextCreateCamera(context, &camera);
    assert(status == RPR_SUCCESS);
    status = rprCameraLookAt(camera, 0, 0, 7, 0, 0, 0, 0, 1, 0);
    assert(status == RPR_SUCCESS);
    status = rprSceneSetCamera(scene, camera);
    assert(status == RPR_SUCCESS);


    rpr_framebuffer_desc desc;
    desc.fb_width = 800;
    desc.fb_height = 600;

    //shader
    rpr_material_node shader_lambert = NULL; status = rprMaterialSystemCreateNode(matsys, RPR_MATERIAL_NODE_DIFFUSE, &shader_lambert);
    status = rprMaterialNodeSetInputF(shader_lambert, "color", 0.0f, 0.5f, 1.0f, 1.0f);
    assert(status == RPR_SUCCESS);
    status = rprShapeSetMaterial(mesh, shader_lambert);
    assert(status == RPR_SUCCESS);


    //light
    rpr_light light = NULL; status = rprContextCreateDirectionalLight(context, &light);
    assert(status == RPR_SUCCESS);
    matrix lightm = translation(float3(1.0f, 0.0f, 1.0f)) * rotation_y(0.5f*3.14f / 2.0f);
    status = rprLightSetTransform(light, true, &lightm.m00);
    assert(status == RPR_SUCCESS);
    status = rprDirectionalLightSetRadiantPower3f(light, 1.0f, 1.0f, 1.0f);
    assert(status == RPR_SUCCESS);
    status = rprSceneAttachLight(scene, light);
    assert(status == RPR_SUCCESS);


    rpr_framebuffer_format fmt = { 4, RPR_COMPONENT_TYPE_FLOAT32 };
    rpr_framebuffer frame_buffer = NULL; status = rprContextCreateFrameBuffer(context, fmt, &desc, &frame_buffer);
    assert(status == RPR_SUCCESS);

    status = rprContextSetAOV(context, RPR_AOV_COLOR, frame_buffer);
    assert(status == RPR_SUCCESS);

    status = rprFrameBufferClear(frame_buffer);
    assert(status == RPR_SUCCESS);

    //render
    for (rpr_int i = 0; i < kRenderIterations; i++)
    {
        status = rprContextRender(context);
        assert(status == RPR_SUCCESS);
    }
    rprFrameBufferSaveToFile(frame_buffer, "Output/feature_LightDirectional.png");

    //dynamic:
    matrix lightm2 = translation(float3(0.0f, 0.0f, 1.0f)) * rotation_y(0.0f*3.14f / 2.0f);
    status = rprLightSetTransform(light, false, &lightm2.m00);
    assert(status == RPR_SUCCESS);
    status = rprDirectionalLightSetRadiantPower3f(light, 8.0f, 8.0f, 0.0f);
    assert(status == RPR_SUCCESS);
    status = rprFrameBufferClear(frame_buffer);
    assert(status == RPR_SUCCESS);

    for (rpr_int i = 0; i < kRenderIterations; i++)
    {
        status = rprContextRender(context);
        assert(status == RPR_SUCCESS);
    }

    rprFrameBufferSaveToFile(frame_buffer, "Output/feature_LightDirectional_dynamic.png");

    //cleanup
    status = rprObjectDelete(shader_lambert);
    assert(status == RPR_SUCCESS);
    FR_MACRO_CLEAN_SHAPE_RELEASE(mesh, scene);
    status = rprSceneDetachLight(scene, light);
    assert(status == RPR_SUCCESS);
    status = rprObjectDelete(light); light = NULL;
    assert(status == RPR_SUCCESS);
    status = rprSceneSetCamera(scene, NULL);
    assert(status == RPR_SUCCESS);
    status = rprObjectDelete(scene); scene = NULL;
    assert(status == RPR_SUCCESS);

    status = rprObjectDelete(camera); camera = NULL;
    assert(status == RPR_SUCCESS);
    status = rprObjectDelete(frame_buffer); frame_buffer = NULL;
    assert(status == RPR_SUCCESS);
    status = rprObjectDelete(matsys); matsys = NULL;
    assert(status == RPR_SUCCESS);
    status = rprObjectDelete(context); context = NULL;
    assert(status == RPR_SUCCESS);
}

void InstancingTest()
{
    rpr_int status = RPR_SUCCESS;
    rpr_context	context;
    status = rprCreateContext(RPR_API_VERSION, nullptr, 0, RPR_CREATION_FLAGS_ENABLE_GPU0, NULL, NULL, &context);
    assert(status == RPR_SUCCESS);
    rpr_material_system matsys = NULL;
    status = rprContextCreateMaterialSystem(context, 0, &matsys);
    assert(status == RPR_SUCCESS);

    rpr_scene scene = NULL; status = rprContextCreateScene(context, &scene);
    assert(status == RPR_SUCCESS);

    //material
    rpr_material_node diffuse = NULL; status = rprMaterialSystemCreateNode(matsys, RPR_MATERIAL_NODE_DIFFUSE, &diffuse);
    assert(status == RPR_SUCCESS);
    status = rprMaterialNodeSetInputF(diffuse, "color", 0.7f, 0.7f, 0.0f, 0.0f);
    assert(status == RPR_SUCCESS);

    //sphere
    rpr_shape mesh = CreateSphere(context, 64, 32, 1.f, float3());
    assert(status == RPR_SUCCESS);
    status = rprSceneAttachShape(scene, mesh);
    assert(status == RPR_SUCCESS);
    status = rprShapeSetMaterial(mesh, diffuse);
    assert(status == RPR_SUCCESS);

    std::vector<rpr_shape> instances;
    std::vector<rpr_material_node> materials;

    for (auto x = -20; x <= 20; x+= 2)
        for (auto y = -20; y <= 20; y += 2)
        {
            if (x == 0 && y == 0) continue;
            rpr_shape instance = nullptr;
            status = rprContextCreateInstance(context, mesh, &instance);
            assert(status == RPR_SUCCESS);

            float s = 0.75f + rand_float();
            matrix m = translation(float3(static_cast<float>(x), static_cast<float>(y), rand_float() * 10.f - 5.f)) * scale(float3(s, s, s));
            status = rprShapeSetTransform(instance, true, &m.m00);
            assert(status == RPR_SUCCESS);

            status = rprSceneAttachShape(scene, instance);
            assert(status == RPR_SUCCESS);

            if (rand_float() < 0.1)
            {
                rpr_material_node mat = NULL; status = rprMaterialSystemCreateNode(matsys, RPR_MATERIAL_NODE_DIFFUSE, &mat);
                assert(status == RPR_SUCCESS);
                status = rprMaterialNodeSetInputF(mat, "color", rand_float(), rand_float(), rand_float(), 1.f);
                assert(status == RPR_SUCCESS);
                status = rprShapeSetMaterial(instance, mat);
                assert(status == RPR_SUCCESS);
                materials.push_back(mat);
            }
            else if (rand_float() < 0.5)
            {
                rpr_material_node spec = NULL; status = rprMaterialSystemCreateNode(matsys, RPR_MATERIAL_NODE_MICROFACET, &spec);
                assert(status == RPR_SUCCESS);
                status = rprMaterialNodeSetInputF(spec, "color", rand_float(), rand_float(), rand_float(), 1.f);
                status = rprMaterialNodeSetInputF(spec, "roughness", 0.5f * rand_float(), 0.5f * rand_float(), 0.5f * rand_float(), 1.f);
                assert(status == RPR_SUCCESS);
                status = rprShapeSetMaterial(instance, spec);
                assert(status == RPR_SUCCESS);
                materials.push_back(spec);
            }
            else
            {
                rpr_material_node mat = NULL; status = rprMaterialSystemCreateNode(matsys, RPR_MATERIAL_NODE_DIFFUSE, &mat);
                assert(status == RPR_SUCCESS);
                status = rprMaterialNodeSetInputF(mat, "color", rand_float(), rand_float(), rand_float(), 1.f);
                assert(status == RPR_SUCCESS);
                materials.push_back(mat);
                rpr_material_node spec = NULL; status = rprMaterialSystemCreateNode(matsys, RPR_MATERIAL_NODE_MICROFACET, &spec);
                assert(status == RPR_SUCCESS);
                status = rprMaterialNodeSetInputF(spec, "color", rand_float(), rand_float(), rand_float(), 1.f);
                status = rprMaterialNodeSetInputF(spec, "roughness", 0.1f * rand_float(), 0.1f * rand_float(), 0.1f * rand_float(), 1.f);
                assert(status == RPR_SUCCESS);
                materials.push_back(spec);
                rpr_material_node layered = NULL; status = rprMaterialSystemCreateNode(matsys, RPR_MATERIAL_NODE_BLEND, &layered);
                assert(status == RPR_SUCCESS);
                status = rprMaterialNodeSetInputN(layered, "color0", mat);
                status = rprMaterialNodeSetInputN(layered, "color1", spec);
                assert(status == RPR_SUCCESS);
                rpr_material_node fresnel = NULL; status = rprMaterialSystemCreateNode(matsys, RPR_MATERIAL_NODE_FRESNEL, &fresnel);
                assert(status == RPR_SUCCESS);

                auto ior = 1.f + rand_float() * 2.f;
                status = rprMaterialNodeSetInputF(fresnel, "ior", ior, ior, ior, ior);
                assert(status == RPR_SUCCESS);
                materials.push_back(fresnel);
                status = rprMaterialNodeSetInputN(layered, "weight", fresnel);
                assert(status == RPR_SUCCESS);
                status = rprShapeSetMaterial(instance, layered);
                assert(status == RPR_SUCCESS);
                materials.push_back(layered);
            }

            instances.push_back(instance);
        }

    rpr_light light = NULL; status = rprContextCreateEnvironmentLight(context, &light);
    assert(status == RPR_SUCCESS);
    rpr_image imageInput = NULL; status = rprContextCreateImageFromFile(context, "../Resources/Textures/studio015.hdr", &imageInput);
    assert(status == RPR_SUCCESS);
    status = rprEnvironmentLightSetImage(light, imageInput);
    assert(status == RPR_SUCCESS);
    status = rprSceneAttachLight(scene, light);
    assert(status == RPR_SUCCESS);

    //camera
    rpr_camera camera = NULL; status = rprContextCreateCamera(context, &camera);
    assert(status == RPR_SUCCESS);
    status = rprCameraLookAt(camera, 0, 0, 20, 0, 0, 0, 0, 1, 0);
    assert(status == RPR_SUCCESS);
    status = rprCameraSetFocalLength(camera, 23.f);
    assert(status == RPR_SUCCESS);
    //status = rprCameraSetFStop(camera, 5.4f);
    assert(status == RPR_SUCCESS);
    status = rprSceneSetCamera(scene, camera);
    assert(status == RPR_SUCCESS);

    status = rprContextSetScene(context, scene);
    assert(status == RPR_SUCCESS);

    //light

    //setup out
    rpr_framebuffer_desc desc;
    desc.fb_width = 800;
    desc.fb_height = 600;

    rpr_framebuffer_format fmt = { 4, RPR_COMPONENT_TYPE_FLOAT32 };
    rpr_framebuffer frame_buffer = NULL; status = rprContextCreateFrameBuffer(context, fmt, &desc, &frame_buffer);
    assert(status == RPR_SUCCESS);
    status = rprContextSetAOV(context, RPR_AOV_COLOR, frame_buffer);
    assert(status == RPR_SUCCESS);
    status = rprFrameBufferClear(frame_buffer);  assert(status == RPR_SUCCESS);

    //change light
    status = rprFrameBufferClear(frame_buffer);  assert(status == RPR_SUCCESS);
    assert(status == RPR_SUCCESS);

    for (int i = 0; i < kRenderIterations; ++i)
    {
        status = rprContextRender(context);
        assert(status == RPR_SUCCESS);
    }

    status = rprFrameBufferSaveToFile(frame_buffer, "Output/ManySpheresTest.jpg");
    assert(status == RPR_SUCCESS);
    rpr_render_statistics rs;
    status = rprContextGetInfo(context, RPR_CONTEXT_RENDER_STATISTICS, sizeof(rpr_render_statistics), &rs, NULL);
    assert(status == RPR_SUCCESS);


    //cleanup
    for (auto& i : instances)
    {
        status = rprObjectDelete(i);
        assert(status == RPR_SUCCESS);
    }

    for (auto& i : materials)
    {
        status = rprObjectDelete(i);
        assert(status == RPR_SUCCESS);
    }

    status = rprSceneDetachLight(scene, light);
    assert(status == RPR_SUCCESS);
    status = rprObjectDelete(light); light = NULL;
    assert(status == RPR_SUCCESS);
    rprObjectDelete(diffuse);
    status = rprSceneSetCamera(scene, NULL);
    assert(status == RPR_SUCCESS);
    status = rprObjectDelete(scene); scene = NULL;
    assert(status == RPR_SUCCESS);
    status = rprObjectDelete(camera); camera = NULL;
    assert(status == RPR_SUCCESS);
    status = rprObjectDelete(frame_buffer); frame_buffer = NULL;
    assert(status == RPR_SUCCESS);
    status = rprObjectDelete(matsys); matsys = NULL;
    assert(status == RPR_SUCCESS);
    status = rprObjectDelete(context); context = NULL;
    assert(status == RPR_SUCCESS);
}

void BumpmapTest()
{
    rpr_int status = RPR_SUCCESS;
    //context and scene
    rpr_context	context;
    status = rprCreateContext(RPR_API_VERSION, nullptr, 0, RPR_CREATION_FLAGS_ENABLE_GPU0, NULL, NULL, &context);
    assert(status == RPR_SUCCESS);
    rpr_material_system matsys = NULL;
    status = rprContextCreateMaterialSystem(context, 0, &matsys);
    assert(status == RPR_SUCCESS);
    rpr_scene scene = NULL; status = rprContextCreateScene(context, &scene);
    assert(status == RPR_SUCCESS);
    status = rprContextSetScene(context, scene);
    assert(status == RPR_SUCCESS);

    struct vertex
    {
        rpr_float pos[3];
        rpr_float norm[3];
        rpr_float tex[2];
    };

    vertex quad[] =
    {
        {{ -5.0f, -1.0f, -5.0f}, { 0.f, 1.f, 0.f}, { 0.f, 0.f }},
        {{ 5.0f, -1.0f, -5.0f}, { 0.f, 1.f,  0.f}, { 1.f, 0.f }},
        {{ 5.0f, -1.0f, 5.0f}, { 0.f, 1.f, 0.f}, {  1.f, 1.f }},
        {{ -5.0f, -1.0f, 5.0f}, { 0.f, 1.f, 0.f}, { 0.f, 1.f }},
    };


    rpr_int indices[] =
    {
        3,1,0,
        2,1,3,
    };

    rpr_int num_face_vertices[] =
    {
        3, 3
    };

    rpr_shape mesh = NULL; status = rprContextCreateMesh(context,
        (rpr_float const*)&quad[0], 4, sizeof(vertex),
        (rpr_float const*)((char*)&quad[0] + sizeof(rpr_float) * 3), 4, sizeof(vertex),
        (rpr_float const*)((char*)&quad[0] + sizeof(rpr_float) * 6), 4, sizeof(vertex),
        (rpr_int const*)indices, sizeof(rpr_int),
        (rpr_int const*)indices, sizeof(rpr_int),
        (rpr_int const*)indices, sizeof(rpr_int),
        num_face_vertices, 2, &mesh);
    assert(status == RPR_SUCCESS);
    status = rprSceneAttachShape(scene, mesh);
    assert(status == RPR_SUCCESS);

    //materials
    rpr_image img = NULL; status = rprContextCreateImageFromFile(context, "../Resources/Textures/test_albedo1.jpg", &img);
    assert(status == RPR_SUCCESS);
    rpr_material_node materialNodeTextureA = NULL; status = rprMaterialSystemCreateNode(matsys, RPR_MATERIAL_NODE_IMAGE_TEXTURE, &materialNodeTextureA);
    assert(status == RPR_SUCCESS);
    status = rprMaterialNodeSetInputImageData(materialNodeTextureA, "data", img);
    assert(status == RPR_SUCCESS);

    rpr_image imgBump = NULL; status = rprContextCreateImageFromFile(context, "../Resources/Textures/test_albedo2.jpg", &imgBump);
    assert(status == RPR_SUCCESS);
    rpr_material_node materialNodeTextureB = NULL; status = rprMaterialSystemCreateNode(matsys, RPR_MATERIAL_NODE_NORMAL_MAP, &materialNodeTextureB);
    assert(status == RPR_SUCCESS);
    status = rprMaterialNodeSetInputImageData(materialNodeTextureB, "data", imgBump);
    assert(status == RPR_SUCCESS);

    //camera
    rpr_camera camera = NULL; status = rprContextCreateCamera(context, &camera);
    assert(status == RPR_SUCCESS);
    status = rprCameraLookAt(camera, 0, 3, 10, 0, 0, 0, 0, 1, 0);
    assert(status == RPR_SUCCESS);
    status = rprCameraSetFocalLength(camera, 50.f);
    assert(status == RPR_SUCCESS);
    status = rprCameraSetFStop(camera, 5.4f);
    assert(status == RPR_SUCCESS);
    status = rprSceneSetCamera(scene, camera);
    assert(status == RPR_SUCCESS);

    //material
    rpr_material_node diffuse = NULL; status = rprMaterialSystemCreateNode(matsys, RPR_MATERIAL_NODE_DIFFUSE, &diffuse);
    assert(status == RPR_SUCCESS);
    status = rprMaterialNodeSetInputF(diffuse, "color", 1, 1, 1, 1);
    assert(status == RPR_SUCCESS);
    status = rprMaterialNodeSetInputN(diffuse, "color", materialNodeTextureA);
    assert(status == RPR_SUCCESS);
    status = rprMaterialNodeSetInputN(diffuse, "normal", materialNodeTextureB);
    assert(status == RPR_SUCCESS);
    status = rprShapeSetMaterial(mesh, diffuse);
    assert(status == RPR_SUCCESS);

    //light
    rpr_light light = NULL; status = rprContextCreatePointLight(context, &light);
    assert(status == RPR_SUCCESS);
    matrix lightm = translation(float3(0, 6, 0));
    status = rprLightSetTransform(light, true, &lightm.m00);
    assert(status == RPR_SUCCESS);
    status = rprPointLightSetRadiantPower3f(light, 200, 200, 200);
    assert(status == RPR_SUCCESS);
    status = rprSceneAttachLight(scene, light);
    assert(status == RPR_SUCCESS);

    //output
    rpr_framebuffer_desc desc;
    desc.fb_width = 800;
    desc.fb_height = 600;
    rpr_framebuffer_format fmt = { 4, RPR_COMPONENT_TYPE_FLOAT32 };
    rpr_framebuffer frame_buffer = NULL; status = rprContextCreateFrameBuffer(context, fmt, &desc, &frame_buffer);
    assert(status == RPR_SUCCESS);
    status = rprContextSetAOV(context, RPR_AOV_COLOR, frame_buffer);
    assert(status == RPR_SUCCESS);

    //unsupported:
    //status = rprContextSetParameter1u(context, "rendermode", RPR_RENDER_MODE_NORMAL);
    //assert(status == RPR_SUCCESS);
    //status = rprContextSetParameter1u(context, "xflip", 0);
    //assert(status == RPR_SUCCESS);
    //status = rprContextSetParameter1u(context, "yflip", 1);
    //assert(status == RPR_SUCCESS);

    //render
    status = rprFrameBufferClear(frame_buffer);
    assert(status == RPR_SUCCESS);
    for (int i = 0; i < 100; ++i)
    {
        status = rprContextRender(context);
        assert(status == RPR_SUCCESS);
    }
    rprFrameBufferSaveToFile(frame_buffer, "Output/BumpMap_Stage1.png");

    //cleanup
    FR_MACRO_SAFE_FRDELETE(materialNodeTextureA);
    FR_MACRO_SAFE_FRDELETE(materialNodeTextureB);
    FR_MACRO_SAFE_FRDELETE(img);
    FR_MACRO_SAFE_FRDELETE(imgBump);
    status = rprSceneDetachLight(scene, light);
    assert(status == RPR_SUCCESS);
    status = rprObjectDelete(light); light = NULL;
    assert(status == RPR_SUCCESS);
    FR_MACRO_CLEAN_SHAPE_RELEASE(mesh, scene);
    rprObjectDelete(diffuse);
    status = rprSceneSetCamera(scene, NULL);
    assert(status == RPR_SUCCESS);
    status = rprObjectDelete(scene); scene = NULL;
    assert(status == RPR_SUCCESS);

    status = rprObjectDelete(camera); camera = NULL;
    assert(status == RPR_SUCCESS);
    status = rprObjectDelete(frame_buffer); frame_buffer = NULL;
    assert(status == RPR_SUCCESS);
    status = rprObjectDelete(matsys); matsys = NULL;
    assert(status == RPR_SUCCESS);
    status = rprObjectDelete(context); context = NULL;
    assert(status == RPR_SUCCESS);
}

void test_feature_shaderBumpmap()
{
    rpr_int status = RPR_SUCCESS;
    //create scene and context
    rpr_context	context;
    status = rprCreateContext(RPR_API_VERSION, nullptr, 0, RPR_CREATION_FLAGS_ENABLE_GPU0, NULL, NULL, &context);
    assert(status == RPR_SUCCESS);
    rpr_material_system matsys = NULL;
    status = rprContextCreateMaterialSystem(context, 0, &matsys);
    assert(status == RPR_SUCCESS);
    rpr_scene scene = NULL; status = rprContextCreateScene(context, &scene);
    assert(status == RPR_SUCCESS);
    status = rprContextSetScene(context, scene);
    assert(status == RPR_SUCCESS);

    //materials
    rpr_material_node shaderMicrofacet = NULL; status = rprMaterialSystemCreateNode(matsys, RPR_MATERIAL_NODE_MICROFACET, &shaderMicrofacet);
    assert(status == RPR_SUCCESS);
    status = rprMaterialNodeSetInputF(shaderMicrofacet, "color", 0.3f, 0.7f, 0.9f, 1.0f);
    assert(status == RPR_SUCCESS);

    rpr_image imageInputA = NULL; status = rprContextCreateImageFromFile(context, "../Resources/Textures/test_albedo3.jpg", &imageInputA);
    assert(status == RPR_SUCCESS);
    rpr_material_node textureNormalMap = NULL; status = rprMaterialSystemCreateNode(matsys, RPR_MATERIAL_NODE_BUMP_MAP, &textureNormalMap);
    assert(status == RPR_SUCCESS);
    status = rprMaterialNodeSetInputImageData(textureNormalMap, "data", imageInputA);
    assert(status == RPR_SUCCESS);

    status = rprMaterialNodeSetInputN(shaderMicrofacet, "normal", textureNormalMap);
    assert(status == RPR_SUCCESS);
    status = rprMaterialNodeSetInputF(shaderMicrofacet, "ior", 1.3f, 0.0f, 0.0f, 0.0f);
    assert(status == RPR_SUCCESS);
    status = rprMaterialNodeSetInputF(shaderMicrofacet, "roughness", 0.5f, 0.0f, 0.0f, 0.0f);
    assert(status == RPR_SUCCESS);

    Vertex meshVertices[] =
    {
        {{ -2.0f, 2.0f, 0.0f}, {    0.0f, 0.0f, +1.0f}, {    0.0f, 0.0f }},
        {{ 2.0f, 2.0f, 0.0f}, {    0.0f, 0.0f, +1.0f}, {    1.0f, 0.0f }},
        {{ 2.0f, -2.0f, 0.0f }, {  0.0f, 0.0f, +1.0f}, {    1.0f, 1.0f }},
        {{ -2.0f, -2.0f, 0.0f }, { 0.0f, 0.0f, +1.0f}, {    0.0f, 1.0f }},
    };
    rpr_int indices[] =
    {
        3,2,1,0,
    };
    rpr_int num_face_vertices[] =
    {
        4,
    };

    //mesh
    rpr_shape mesh = 0; status = rprContextCreateMesh(context,
        (rpr_float const*)&meshVertices[0], sizeof(meshVertices) / sizeof(meshVertices[0]), sizeof(Vertex),
        (rpr_float const*)((char*)&meshVertices[0] + sizeof(rpr_float) * 3), sizeof(meshVertices) / sizeof(meshVertices[0]), sizeof(Vertex),
        (rpr_float const*)((char*)&meshVertices[0] + sizeof(rpr_float) * 6), sizeof(meshVertices) / sizeof(meshVertices[0]), sizeof(Vertex),
        (rpr_int const*)indices, sizeof(rpr_int),
        (rpr_int const*)indices, sizeof(rpr_int),
        (rpr_int const*)indices, sizeof(rpr_int),
        num_face_vertices, sizeof(num_face_vertices) / sizeof(num_face_vertices[0]), &mesh);

    status = rprShapeSetMaterial(mesh, shaderMicrofacet);
    assert(status == RPR_SUCCESS);
    status = rprSceneAttachShape(scene, mesh);
    assert(status == RPR_SUCCESS);

    //camera
    rpr_camera camera = NULL; status = rprContextCreateCamera(context, &camera);
    assert(status == RPR_SUCCESS);
    status = rprCameraLookAt(camera, 0, 0, 7, 0, 0, 0, 0, 1, 0);
    assert(status == RPR_SUCCESS);
    status = rprSceneSetCamera(scene, camera);
    assert(status == RPR_SUCCESS);

    //light
    rpr_light light = NULL; status = rprContextCreatePointLight(context, &light);
    assert(status == RPR_SUCCESS);
    matrix lightm = translation(float3(0, 0, 4)) * rotation_z(3.14f);
    status = rprLightSetTransform(light, true, &lightm.m00);
    assert(status == RPR_SUCCESS);
    status = rprPointLightSetRadiantPower3f(light, 40, 40, 40);
    assert(status == RPR_SUCCESS);
    status = rprSceneAttachLight(scene, light);
    assert(status == RPR_SUCCESS);

    //output
    rpr_framebuffer_desc desc;
    desc.fb_width = 800;
    desc.fb_height = 600;
    rpr_framebuffer_format fmt = { 4, RPR_COMPONENT_TYPE_FLOAT32 };
    rpr_framebuffer frame_buffer = NULL; status = rprContextCreateFrameBuffer(context, fmt, &desc, &frame_buffer);
    assert(status == RPR_SUCCESS);
    status = rprContextSetAOV(context, RPR_AOV_COLOR, frame_buffer);
    assert(status == RPR_SUCCESS);
    status = rprFrameBufferClear(frame_buffer);
    assert(status == RPR_SUCCESS);
    
    //render
    for (rpr_int i = 0; i < kRenderIterations; ++i)
    {
        status = rprContextRender(context);
        assert(status == RPR_SUCCESS);
    }

    rprFrameBufferSaveToFile(frame_buffer, "Output/feature_shaderBumpmap_0.png");

    //dynamic : change parameters
    status = rprMaterialNodeSetInputF(shaderMicrofacet, "color", 0.9f, 0.7f, 0.3f, 1.0f);
    assert(status == RPR_SUCCESS);

    rpr_image imageInputB = NULL; status = rprContextCreateImageFromFile(context, "../Resources/Textures/test_albedo3.jpg", &imageInputB);
    assert(status == RPR_SUCCESS);
    rpr_material_node textureNormalMap2 = NULL; status = rprMaterialSystemCreateNode(matsys, RPR_MATERIAL_NODE_BUMP_MAP, &textureNormalMap2);
    assert(status == RPR_SUCCESS);
    status = rprMaterialNodeSetInputImageData(textureNormalMap2, "data", imageInputB);
    assert(status == RPR_SUCCESS);

    status = rprMaterialNodeSetInputN(shaderMicrofacet, "normal", textureNormalMap2);
    assert(status == RPR_SUCCESS);

    status = rprMaterialNodeSetInputF(shaderMicrofacet, "ior", 1.3f, 0.0f, 0.0f, 0.0f);
    assert(status == RPR_SUCCESS);
    status = rprFrameBufferClear(frame_buffer);
    assert(status == RPR_SUCCESS);

    for (rpr_int i = 0; i < kRenderIterations; ++i)
    {
        status = rprContextRender(context);
        assert(status == RPR_SUCCESS);
    }
    rprFrameBufferSaveToFile(frame_buffer, "Output/feature_shaderBumpmap_1.png");


    //dynamic : change parameters
    //unsupported:
    //status = rprMaterialNodeSetInputF(textureNormalMap2, "bumpscale", 2.0f, 1.0f, 1.0f, 1.0f);
    //assert(status == RPR_SUCCESS);

    status = rprFrameBufferClear(frame_buffer);
    assert(status == RPR_SUCCESS);

    for (rpr_int i = 0; i < kRenderIterations; ++i)
    {
        status = rprContextRender(context);
        assert(status == RPR_SUCCESS);
    }
    rprFrameBufferSaveToFile(frame_buffer, "Output/feature_shaderBumpmap_2.png");


    status = rprObjectDelete(imageInputA); imageInputA = NULL;
    assert(status == RPR_SUCCESS);
    status = rprObjectDelete(imageInputB); imageInputB = NULL;
    assert(status == RPR_SUCCESS);
    FR_MACRO_SAFE_FRDELETE(textureNormalMap);
    FR_MACRO_SAFE_FRDELETE(textureNormalMap2);
    FR_MACRO_CLEAN_SHAPE_RELEASE(mesh, scene);
    status = rprSceneDetachLight(scene, light);
    assert(status == RPR_SUCCESS);
    status = rprObjectDelete(light); light = NULL;
    assert(status == RPR_SUCCESS);
    status = rprObjectDelete(shaderMicrofacet);
    assert(status == RPR_SUCCESS);
    status = rprSceneSetCamera(scene, NULL);
    assert(status == RPR_SUCCESS);
    status = rprObjectDelete(scene); scene = NULL;
    assert(status == RPR_SUCCESS);

    status = rprObjectDelete(camera); camera = NULL;
    assert(status == RPR_SUCCESS);
    status = rprObjectDelete(frame_buffer); frame_buffer = NULL;
    assert(status == RPR_SUCCESS);
    status = rprObjectDelete(matsys); matsys = NULL;
    assert(status == RPR_SUCCESS);
    status = rprObjectDelete(context); context = NULL;
    assert(status == RPR_SUCCESS);
}

void test_feature_shaderTypeLayered()
{
    rpr_int status = RPR_SUCCESS;
    rpr_context	context;
    status = rprCreateContext(RPR_API_VERSION, nullptr, 0, RPR_CREATION_FLAGS_ENABLE_GPU0, NULL, NULL, &context);
    assert(status == RPR_SUCCESS);
    rpr_material_system matsys = NULL;
    status = rprContextCreateMaterialSystem(context, 0, &matsys);
    assert(status == RPR_SUCCESS);
    rpr_scene scene = NULL; status = rprContextCreateScene(context, &scene);
    assert(status == RPR_SUCCESS);
    status = rprContextSetScene(context, scene);
    assert(status == RPR_SUCCESS);

    //materials
    rpr_material_node diffuseSphere = NULL; status = rprMaterialSystemCreateNode(matsys, RPR_MATERIAL_NODE_DIFFUSE, &diffuseSphere);
    assert(status == RPR_SUCCESS);
    status = rprMaterialNodeSetInputF(diffuseSphere, "color", 0.0f, 0.0f, 1.0f, 1.0f);
    assert(status == RPR_SUCCESS);
    rpr_material_node specularSphere = NULL; status = rprMaterialSystemCreateNode(matsys, RPR_MATERIAL_NODE_MICROFACET, &specularSphere);
    assert(status == RPR_SUCCESS);
    status = rprMaterialNodeSetInputF(specularSphere, "color", 0.1f, 0.9f, 0.2f, 1.0f);
    assert(status == RPR_SUCCESS);
    rpr_image imageInputA = NULL; status = rprContextCreateImageFromFile(context, "../Resources/Textures/test_albedo2.jpg", &imageInputA);
    assert(status == RPR_SUCCESS);
    rpr_material_node textureNormalMap = NULL; status = rprMaterialSystemCreateNode(matsys, RPR_MATERIAL_NODE_NORMAL_MAP, &textureNormalMap);
    assert(status == RPR_SUCCESS);
    status = rprMaterialNodeSetInputImageData(textureNormalMap, "data", imageInputA);
    assert(status == RPR_SUCCESS);

    status = rprMaterialNodeSetInputN(specularSphere, "normal", textureNormalMap);
    assert(status == RPR_SUCCESS);
    status = rprMaterialNodeSetInputF(specularSphere, "ior", 1.3f, 0.0f, 0.0f, 0.0f);
    assert(status == RPR_SUCCESS);
    status = rprMaterialNodeSetInputF(specularSphere, "roughness", 0.5f, 0.0f, 0.0f, 0.0f);
    assert(status == RPR_SUCCESS);

    rpr_material_node layered = NULL; status = rprMaterialSystemCreateNode(matsys, RPR_MATERIAL_NODE_BLEND, &layered);
    assert(status == RPR_SUCCESS);
    status = rprMaterialNodeSetInputN(layered, "color1", specularSphere);
    assert(status == RPR_SUCCESS);
    status = rprMaterialNodeSetInputN(layered, "color0", diffuseSphere);
    assert(status == RPR_SUCCESS);
    status = rprMaterialNodeSetInputF(layered, "weight", 0.4f, 0.0f, 0.0f, 0.0f);
    assert(status == RPR_SUCCESS);

    Vertex meshVertices[] =
    {
        {{ -2.0f, 2.0f, 0.0f}, {    0.0f, 0.0f, +1.0f}, {    0.0f, 0.0f }},
        {{ 2.0f, 2.0f, 0.0f}, {    0.0f, 0.0f, +1.0f}, {    1.0f, 0.0f }},
        {{ 2.0f, -2.0f, 0.0f }, {  0.0f, 0.0f, +1.0f}, {    1.0f, 1.0f }},
        {{ -2.0f, -2.0f, 0.0f }, { 0.0f, 0.0f, +1.0f}, {    0.0f, 1.0f }},
    };
    rpr_int indices[] =
    {
        3,2,1,0,
    };
    rpr_int num_face_vertices[] =
    {
        4,
    };

    //mesh
    rpr_shape mesh = 0; status = rprContextCreateMesh(context,
        (rpr_float const*)&meshVertices[0], sizeof(meshVertices) / sizeof(meshVertices[0]), sizeof(Vertex),
        (rpr_float const*)((char*)&meshVertices[0] + sizeof(rpr_float) * 3), sizeof(meshVertices) / sizeof(meshVertices[0]), sizeof(Vertex),
        (rpr_float const*)((char*)&meshVertices[0] + sizeof(rpr_float) * 6), sizeof(meshVertices) / sizeof(meshVertices[0]), sizeof(Vertex),
        (rpr_int const*)indices, sizeof(rpr_int),
        (rpr_int const*)indices, sizeof(rpr_int),
        (rpr_int const*)indices, sizeof(rpr_int),
        num_face_vertices, sizeof(num_face_vertices) / sizeof(num_face_vertices[0]), &mesh);

    status = rprShapeSetMaterial(mesh, layered);
    assert(status == RPR_SUCCESS);
    status = rprSceneAttachShape(scene, mesh);
    assert(status == RPR_SUCCESS);

    //camera
    rpr_camera camera = NULL; status = rprContextCreateCamera(context, &camera);
    assert(status == RPR_SUCCESS);
    status = rprCameraLookAt(camera, 0, 0, 7, 0, 0, 0, 0, 1, 0);
    assert(status == RPR_SUCCESS);
    status = rprSceneSetCamera(scene, camera);
    assert(status == RPR_SUCCESS);

    //light
    rpr_light light = NULL; status = rprContextCreatePointLight(context, &light);
    assert(status == RPR_SUCCESS);
    matrix lightm = translation(float3(0, 0, 4)) * rotation_z(3.14f);
    status = rprLightSetTransform(light, true, &lightm.m00);
    assert(status == RPR_SUCCESS);
    status = rprPointLightSetRadiantPower3f(light, 40, 40, 40);
    assert(status == RPR_SUCCESS);
    status = rprSceneAttachLight(scene, light);
    assert(status == RPR_SUCCESS);

    //output
    rpr_framebuffer_desc desc;
    desc.fb_width = 800;
    desc.fb_height = 600;
    rpr_framebuffer_format fmt = { 4, RPR_COMPONENT_TYPE_FLOAT32 };
    rpr_framebuffer frame_buffer = NULL; status = rprContextCreateFrameBuffer(context, fmt, &desc, &frame_buffer);
    assert(status == RPR_SUCCESS);
    status = rprContextSetAOV(context, RPR_AOV_COLOR, frame_buffer);
    assert(status == RPR_SUCCESS);
    status = rprFrameBufferClear(frame_buffer);
    assert(status == RPR_SUCCESS);

    //render
    for (rpr_int i = 0; i < kRenderIterations; ++i)
    {
        status = rprContextRender(context);
        assert(status == RPR_SUCCESS);
    }

    rprFrameBufferSaveToFile(frame_buffer, "Output/feature_shaderTypeLayered.png");


    //dynamic : change parameters :
    rpr_image imageInputB = NULL; status = rprContextCreateImageFromFile(context, "../Resources/Textures/test_albedo2.jpg", &imageInputB);
    assert(status == RPR_SUCCESS);
    rpr_material_node textureNormalMap2 = NULL; status = rprMaterialSystemCreateNode(matsys, RPR_MATERIAL_NODE_NORMAL_MAP, &textureNormalMap2);
    assert(status == RPR_SUCCESS);
    status = rprMaterialNodeSetInputImageData(textureNormalMap2, "data", imageInputB);
    assert(status == RPR_SUCCESS);
    status = rprMaterialNodeSetInputN(specularSphere, "normal", textureNormalMap2);
    assert(status == RPR_SUCCESS);
    status = rprMaterialNodeSetInputF(specularSphere, "roughness", 0.2f, 0.0f, 0.0f, 0.0f);
    assert(status == RPR_SUCCESS);
    status = rprMaterialNodeSetInputF(layered, "weight", 0.6f, 0.0f, 0.0f, 0.0f);
    assert(status == RPR_SUCCESS);
    status = rprFrameBufferClear(frame_buffer);
    assert(status == RPR_SUCCESS);
    for (rpr_int i = 0; i < kRenderIterations; ++i)
    {
        status = rprContextRender(context);
        assert(status == RPR_SUCCESS);
    }
    rprFrameBufferSaveToFile(frame_buffer, "Output/feature_shaderTypeLayered_dynamic.png");

    //cleanup
    FR_MACRO_SAFE_FRDELETE(textureNormalMap);
    FR_MACRO_SAFE_FRDELETE(textureNormalMap2);
    status = rprObjectDelete(imageInputA); imageInputA = NULL;
    assert(status == RPR_SUCCESS);
    status = rprObjectDelete(imageInputB); imageInputB = NULL;
    assert(status == RPR_SUCCESS);
    status = rprObjectDelete(frame_buffer); frame_buffer = NULL;
    assert(status == RPR_SUCCESS);
    status = rprSceneDetachLight(scene, light);
    assert(status == RPR_SUCCESS);
    status = rprObjectDelete(light); light = NULL;
    assert(status == RPR_SUCCESS);
    status = rprSceneSetCamera(scene, NULL);
    assert(status == RPR_SUCCESS);
    status = rprObjectDelete(camera); camera = NULL;
    assert(status == RPR_SUCCESS);
    FR_MACRO_CLEAN_SHAPE_RELEASE(mesh, scene);
    status = rprObjectDelete(layered);
    assert(status == RPR_SUCCESS);
    status = rprObjectDelete(specularSphere);
    assert(status == RPR_SUCCESS);
    status = rprObjectDelete(diffuseSphere);
    assert(status == RPR_SUCCESS);
    status = rprObjectDelete(scene); scene = NULL;
    assert(status == RPR_SUCCESS);
    status = rprObjectDelete(matsys); matsys = NULL;
    assert(status == RPR_SUCCESS);
    status = rprObjectDelete(context); context = NULL;
    assert(status == RPR_SUCCESS);
}

void UpdateMaterial()
{
    //check material properties updated properly
    //on blend material
    rpr_int status = RPR_SUCCESS;
    rpr_context	context;
    status = rprCreateContext(RPR_API_VERSION, nullptr, 0, RPR_CREATION_FLAGS_ENABLE_GPU0, NULL, NULL, &context);
    assert(status == RPR_SUCCESS);
    rpr_material_system matsys = NULL;
    status = rprContextCreateMaterialSystem(context, 0, &matsys);
    assert(status == RPR_SUCCESS);

    rpr_scene scene = NULL; status = rprContextCreateScene(context, &scene);
    assert(status == RPR_SUCCESS);

    //material
    rpr_material_node red = NULL; status = rprMaterialSystemCreateNode(matsys, RPR_MATERIAL_NODE_DIFFUSE, &red);
    assert(status == RPR_SUCCESS);
    status = rprMaterialNodeSetInputF(red, "color", 1.f, 0.f, 0.f, 1.f);
    assert(status == RPR_SUCCESS);
    rpr_material_node green = NULL; status = rprMaterialSystemCreateNode(matsys, RPR_MATERIAL_NODE_DIFFUSE, &green);
    assert(status == RPR_SUCCESS);
    status = rprMaterialNodeSetInputF(green, "color", 0.f, 1.f, 0.f, 1.f);
    assert(status == RPR_SUCCESS);
    rpr_material_node layered = NULL; status = rprMaterialSystemCreateNode(matsys, RPR_MATERIAL_NODE_BLEND, &layered);
    assert(status == RPR_SUCCESS);
    status = rprMaterialNodeSetInputN(layered, "color0", red);
    status = rprMaterialNodeSetInputN(layered, "color1", green);
    assert(status == RPR_SUCCESS);
    rpr_material_node fresnel = NULL; status = rprMaterialSystemCreateNode(matsys, RPR_MATERIAL_NODE_FRESNEL, &fresnel);
    assert(status == RPR_SUCCESS);
    auto ior = 1.1f;
    status = rprMaterialNodeSetInputF(fresnel, "ior", ior, ior, ior, ior);
    assert(status == RPR_SUCCESS);
    status = rprMaterialNodeSetInputN(layered, "weight", fresnel);
    assert(status == RPR_SUCCESS);

    //sphere
    rpr_shape mesh = CreateSphere(context, 64, 32, 1.f, float3());
    assert(status == RPR_SUCCESS);
    status = rprSceneAttachShape(scene, mesh);
    assert(status == RPR_SUCCESS);
    status = rprShapeSetMaterial(mesh, layered);
    assert(status == RPR_SUCCESS);

    //light
    rpr_light light = NULL; status = rprContextCreateEnvironmentLight(context, &light);
    assert(status == RPR_SUCCESS);
    rpr_image imageInput = NULL; status = rprContextCreateImageFromFile(context, "../Resources/Textures/studio015.hdr", &imageInput);
    assert(status == RPR_SUCCESS);
    status = rprEnvironmentLightSetImage(light, imageInput);
    assert(status == RPR_SUCCESS);
    status = rprSceneAttachLight(scene, light);
    assert(status == RPR_SUCCESS);

    //camera
    rpr_camera camera = NULL; status = rprContextCreateCamera(context, &camera);
    assert(status == RPR_SUCCESS);
    status = rprCameraLookAt(camera, 0, 0, 3, 0, 0, 0, 0, 1, 0);
    assert(status == RPR_SUCCESS);
    status = rprCameraSetFocalLength(camera, 23.f);
    assert(status == RPR_SUCCESS);
    status = rprCameraSetFStop(camera, 5.4f);
    assert(status == RPR_SUCCESS);
    status = rprSceneSetCamera(scene, camera);
    assert(status == RPR_SUCCESS);

    status = rprContextSetScene(context, scene);
    assert(status == RPR_SUCCESS);

    //light

    //setup out
    rpr_framebuffer_desc desc;
    desc.fb_width = 800;
    desc.fb_height = 600;

    rpr_framebuffer_format fmt = { 4, RPR_COMPONENT_TYPE_FLOAT32 };
    rpr_framebuffer frame_buffer = NULL; status = rprContextCreateFrameBuffer(context, fmt, &desc, &frame_buffer);
    assert(status == RPR_SUCCESS);
    status = rprContextSetAOV(context, RPR_AOV_COLOR, frame_buffer);
    assert(status == RPR_SUCCESS);
    status = rprFrameBufferClear(frame_buffer);
    assert(status == RPR_SUCCESS);

    //render
    for (int i = 0; i < kRenderIterations; ++i)
    {
        status = rprContextRender(context);
        assert(status == RPR_SUCCESS);
    }
    status = rprFrameBufferSaveToFile(frame_buffer, "Output/UpdateMaterial_1.jpg");

    //update ior
    ior = 2.f;
    status = rprMaterialNodeSetInputF(fresnel, "ior", ior, ior, ior, ior);
    assert(status == RPR_SUCCESS);
    status = rprFrameBufferClear(frame_buffer);
    assert(status == RPR_SUCCESS);
    for (int i = 0; i < kRenderIterations; ++i)
    {
        status = rprContextRender(context);
        assert(status == RPR_SUCCESS);
    }
    status = rprFrameBufferSaveToFile(frame_buffer, "Output/UpdateMaterial_2.jpg");

    assert(status == RPR_SUCCESS);
    rpr_render_statistics rs;
    status = rprContextGetInfo(context, RPR_CONTEXT_RENDER_STATISTICS, sizeof(rpr_render_statistics), &rs, NULL);
    assert(status == RPR_SUCCESS);



    //cleanup
    status = rprSceneDetachLight(scene, light);
    assert(status == RPR_SUCCESS);
    status = rprObjectDelete(light); light = NULL;
    assert(status == RPR_SUCCESS);
    status = rprSceneSetCamera(scene, NULL);
    assert(status == RPR_SUCCESS);
    status = rprObjectDelete(scene); scene = NULL;
    assert(status == RPR_SUCCESS);
    status = rprObjectDelete(camera); camera = NULL;
    assert(status == RPR_SUCCESS);
    status = rprObjectDelete(frame_buffer); frame_buffer = NULL;
    assert(status == RPR_SUCCESS);
    status = rprObjectDelete(matsys); matsys = NULL;
    assert(status == RPR_SUCCESS);
    status = rprObjectDelete(context); context = NULL;
    assert(status == RPR_SUCCESS);
}

void ArithmeticMul()
{
    //check material properties updated properly
    //on blend material
    rpr_int status = RPR_SUCCESS;
    rpr_context	context;
    status = rprCreateContext(RPR_API_VERSION, nullptr, 0, RPR_CREATION_FLAGS_ENABLE_GPU0, NULL, NULL, &context);
    assert(status == RPR_SUCCESS);
    rpr_material_system matsys = NULL;
    status = rprContextCreateMaterialSystem(context, 0, &matsys);
    assert(status == RPR_SUCCESS);

    rpr_scene scene = NULL; status = rprContextCreateScene(context, &scene);
    assert(status == RPR_SUCCESS);

    //material
    rpr_material_node col = NULL; status = rprMaterialSystemCreateNode(matsys, RPR_MATERIAL_NODE_DIFFUSE, &col);
    assert(status == RPR_SUCCESS);
    status = rprMaterialNodeSetInputF(col, "color", 1.f, 0.f, 0.f, 1.f);
    assert(status == RPR_SUCCESS);
    rpr_material_node mul = NULL; status = rprMaterialSystemCreateNode(matsys, RPR_MATERIAL_NODE_ARITHMETIC, &mul);
    assert(status == RPR_SUCCESS);
    /*status = rprMaterialNodeSetInputU(mul, "op", RPR_MATERIAL_NODE_OP_MUL);
    assert(status == RPR_SUCCESS);*/
    status = rprMaterialNodeSetInputN(mul, "color0", col);
    assert(status == RPR_SUCCESS);
    status = rprMaterialNodeSetInputF(mul, "color1", 0.5f, 0.5f, 0.5f, 0.5f);
    assert(status == RPR_SUCCESS);

    //sphere
    rpr_shape mesh = CreateSphere(context, 64, 32, 1.f, float3());
    assert(status == RPR_SUCCESS);
    status = rprSceneAttachShape(scene, mesh);
    assert(status == RPR_SUCCESS);
    status = rprShapeSetMaterial(mesh, mul);
    assert(status == RPR_SUCCESS);

    //light
    rpr_light light = NULL; status = rprContextCreateEnvironmentLight(context, &light);
    assert(status == RPR_SUCCESS);
    rpr_image imageInput = NULL; status = rprContextCreateImageFromFile(context, "../Resources/Textures/studio015.hdr", &imageInput);
    assert(status == RPR_SUCCESS);
    status = rprEnvironmentLightSetImage(light, imageInput);
    assert(status == RPR_SUCCESS);
    status = rprSceneAttachLight(scene, light);
    assert(status == RPR_SUCCESS);

    //camera
    rpr_camera camera = NULL; status = rprContextCreateCamera(context, &camera);
    assert(status == RPR_SUCCESS);
    status = rprCameraLookAt(camera, 0, 0, 3, 0, 0, 0, 0, 1, 0);
    assert(status == RPR_SUCCESS);
    status = rprCameraSetFocalLength(camera, 23.f);
    assert(status == RPR_SUCCESS);
    status = rprCameraSetFStop(camera, 5.4f);
    assert(status == RPR_SUCCESS);
    status = rprSceneSetCamera(scene, camera);
    assert(status == RPR_SUCCESS);

    status = rprContextSetScene(context, scene);
    assert(status == RPR_SUCCESS);

    //light

    //setup out
    rpr_framebuffer_desc desc;
    desc.fb_width = 800;
    desc.fb_height = 600;

    rpr_framebuffer_format fmt = { 4, RPR_COMPONENT_TYPE_FLOAT32 };
    rpr_framebuffer frame_buffer = NULL; status = rprContextCreateFrameBuffer(context, fmt, &desc, &frame_buffer);
    assert(status == RPR_SUCCESS);
    status = rprContextSetAOV(context, RPR_AOV_COLOR, frame_buffer);
    assert(status == RPR_SUCCESS);
    status = rprFrameBufferClear(frame_buffer);
    assert(status == RPR_SUCCESS);

    //render
    for (int i = 0; i < kRenderIterations; ++i)
    {
        status = rprContextRender(context);
        assert(status == RPR_SUCCESS);
    }
    //red
    status = rprFrameBufferSaveToFile(frame_buffer, "Output/ArithmeticMul_1.jpg");

    //update mul value
    status = rprMaterialNodeSetInputF(mul, "color1", 1.f, 1.f, 1.f, 1.f);
    assert(status == RPR_SUCCESS);
    status = rprFrameBufferClear(frame_buffer);
    assert(status == RPR_SUCCESS);
    for (int i = 0; i < kRenderIterations; ++i)
    {
        status = rprContextRender(context);
        assert(status == RPR_SUCCESS);
    }
    //black
    status = rprFrameBufferSaveToFile(frame_buffer, "Output/ArithmeticMul_2.jpg");

    //update mul value
    status = rprMaterialNodeSetInputF(mul, "color1", 0.f, 0.f, 0.f, 0.f);
    assert(status == RPR_SUCCESS);
    status = rprFrameBufferClear(frame_buffer);
    assert(status == RPR_SUCCESS);
    for (int i = 0; i < kRenderIterations; ++i)
    {
        status = rprContextRender(context);
        assert(status == RPR_SUCCESS);
    }
    //black
    status = rprFrameBufferSaveToFile(frame_buffer, "Output/ArithmeticMul_3.jpg");

    //update mul value
    rpr_image img = NULL; status = rprContextCreateImageFromFile(context, "../Resources/Textures/test_albedo2.jpg", &img);
    assert(status == RPR_SUCCESS);
    rpr_material_node tex = NULL; status = rprMaterialSystemCreateNode(matsys, RPR_MATERIAL_NODE_IMAGE_TEXTURE, &tex);
    assert(status == RPR_SUCCESS);
    status = rprMaterialNodeSetInputImageData(tex, "data", img);
    assert(status == RPR_SUCCESS);

    status = rprMaterialNodeSetInputN(mul, "color1", tex);
    assert(status == RPR_SUCCESS);
    status = rprFrameBufferClear(frame_buffer);
    assert(status == RPR_SUCCESS);
    for (int i = 0; i < kRenderIterations; ++i)
    {
        status = rprContextRender(context);
        assert(status == RPR_SUCCESS);
    }
    //black
    status = rprFrameBufferSaveToFile(frame_buffer, "Output/ArithmeticMul_4.jpg");
    assert(status == RPR_SUCCESS);


    //cleanup
    status = rprSceneDetachLight(scene, light);
    assert(status == RPR_SUCCESS);
    status = rprObjectDelete(light); light = NULL;
    assert(status == RPR_SUCCESS);
    status = rprSceneSetCamera(scene, NULL);
    assert(status == RPR_SUCCESS);
    status = rprObjectDelete(scene); scene = NULL;
    assert(status == RPR_SUCCESS);
    status = rprObjectDelete(camera); camera = NULL;
    assert(status == RPR_SUCCESS);
    status = rprObjectDelete(frame_buffer); frame_buffer = NULL;
    assert(status == RPR_SUCCESS);
    status = rprObjectDelete(matsys); matsys = NULL;
    assert(status == RPR_SUCCESS);
    status = rprObjectDelete(context); context = NULL;
    assert(status == RPR_SUCCESS);
}

void OrthoRenderTest()
{
    rpr_int status = RPR_SUCCESS;

    //context, scene and mat. system
    rpr_context	context;
    status = rprCreateContext(RPR_API_VERSION, nullptr, 0, RPR_CREATION_FLAGS_ENABLE_GPU0, NULL, NULL, &context);
    assert(status == RPR_SUCCESS);
    rpr_material_system matsys = NULL;
    status = rprContextCreateMaterialSystem(context, 0, &matsys);
    assert(status == RPR_SUCCESS);
    rpr_scene scene = NULL; status = rprContextCreateScene(context, &scene);
    assert(status == RPR_SUCCESS);

    struct Vertex
    {
        rpr_float pos[3];
        rpr_float norm[3];
        rpr_float tex[2];
    };

    Vertex cube[] =
    {
        {{ -1.0f, 1.0f, -1.0f}, { 0.f, 1.f, 0.f}, { 0.0f, 0.0f }},
        {{ 1.0f, 1.0f, -1.0f}, { 0.f, 1.f, 0.f}, { 1.0f, 0.0f }},
        {{ 1.0f, 1.0f, 1.0f }, { 0.f, 1.f, 0.f}, { 1.0f, 1.0f }},
        {{ -1.0f, 1.0f, 1.0f }, { 0.f, 1.f, 0.f}, { 0.0f, 1.0f }},

        {{ -1.0f, -1.0f, -1.0f }, { 0.f, -1.f, 0.f}, { 0.0f, 0.0f }},
        {{ 1.0f, -1.0f, -1.0f }, { 0.f, -1.f, 0.f}, { 1.0f, 0.0f }},
        {{ 1.0f, -1.0f, 1.0f }, { 0.f, -1.f, 0.f}, { 1.0f, 1.0f }},
        {{ -1.0f, -1.0f, 1.0f }, { 0.f, -1.f, 0.f}, { 0.0f, 1.0f }},

        {{ -1.0f, -1.0f, 1.0f }, { -1.f, 0.f, 0.f}, { 0.0f, 0.0f }},
        {{ -1.0f, -1.0f, -1.0f }, { -1.f, 0.f, 0.f}, { 1.0f, 0.0f }},
        {{ -1.0f, 1.0f, -1.0f }, { -1.f, 0.f, 0.f}, { 1.0f, 1.0f }},
        {{ -1.0f, 1.0f, 1.0f }, { -1.f, 0.f, 0.f}, { 0.0f, 1.0f }},

        {{ 1.0f, -1.0f, 1.0f }, {  1.f, 0.f, 0.f}, { 0.0f, 0.0f }},
        {{ 1.0f, -1.0f, -1.0f }, {  1.f, 0.f, 0.f}, { 1.0f, 0.0f }},
        {{ 1.0f, 1.0f, -1.0f }, {  1.f, 0.f, 0.f}, { 1.0f, 1.0f }},
        {{ 1.0f, 1.0f, 1.0f }, {  1.f, 0.f, 0.f}, { 0.0f, 1.0f }},

        {{ -1.0f, -1.0f, -1.0f }, {  0.f, 0.f, -1.f }, {0.0f, 0.0f }},
        {{ 1.0f, -1.0f, -1.0f }, {  0.f, 0.f, -1.f }, {1.0f, 0.0f }},
        {{ 1.0f, 1.0f, -1.0f }, {  0.f, 0.f, -1.f}, { 1.0f, 1.0f }},
        {{ -1.0f, 1.0f, -1.0f }, {  0.f, 0.f, -1.f}, { 0.0f, 1.0f }},

        {{ -1.0f, -1.0f, 1.0f }, { 0.f, 0.f, 1.f}, {0.0f, 0.0f }},
        {{ 1.0f, -1.0f, 1.0f }, { 0.f, 0.f,  1.f}, { 1.0f, 0.0f }},
        {{ 1.0f, 1.0f, 1.0f }, { 0.f, 0.f, 1.f}, { 1.0f, 1.0f }},
        {{ -1.0f, 1.0f, 1.0f }, { 0.f, 0.f, 1.f}, {0.0f, 1.0f }},
    };

    Vertex plane[] =
    {
        {{ -15.f, 0.f, -15.f}, { 0.f, 1.f, 0.f}, { 0.f, 0.f }},
        {{ -15.f, 0.f,  15.f}, { 0.f, 1.f, 0.f}, { 0.f, 1.f }},
        {{ 15.f, 0.f,  15.f}, { 0.f, 1.f, 0.f}, { 1.f, 1.f }},
        {{ 15.f, 0.f, -15.f}, { 0.f, 1.f, 0.f}, { 1.f, 0.f }},
    };

    rpr_int indices[] =
    {
        3,1,0,
        2,1,3,

        6,4,5,
        7,4,6,

        11,9,8,
        10,9,11,

        14,12,13,
        15,12,14,

        19,17,16,
        18,17,19,

        22,20,21,
        23,20,22
    };

    rpr_int num_face_vertices[] =
    {
        3, 3, 3, 3, 3, 3, 3, 3, 3, 3, 3, 3
    };

    rpr_shape mesh = NULL; status = rprContextCreateMesh(context,
        (rpr_float const*)&cube[0], 24, sizeof(Vertex),
        (rpr_float const*)((char*)&cube[0] + sizeof(rpr_float) * 3), 24, sizeof(Vertex),
        (rpr_float const*)((char*)&cube[0] + sizeof(rpr_float) * 6), 24, sizeof(Vertex),
        (rpr_int const*)indices, sizeof(rpr_int),
        (rpr_int const*)indices, sizeof(rpr_int),
        (rpr_int const*)indices, sizeof(rpr_int),
        num_face_vertices, 12, &mesh);

    assert(status == RPR_SUCCESS);

    rpr_shape plane_mesh = NULL; status = rprContextCreateMesh(context,
        (rpr_float const*)&plane[0], 4, sizeof(Vertex),
        (rpr_float const*)((char*)&plane[0] + sizeof(rpr_float) * 3), 4, sizeof(Vertex),
        (rpr_float const*)((char*)&plane[0] + sizeof(rpr_float) * 6), 4, sizeof(Vertex),
        (rpr_int const*)indices, sizeof(rpr_int),
        (rpr_int const*)indices, sizeof(rpr_int),
        (rpr_int const*)indices, sizeof(rpr_int),
        num_face_vertices, 2, &plane_mesh);

    rpr_shape mesh1 = NULL; status = rprContextCreateInstance(context, mesh, &mesh1);
    assert(status == RPR_SUCCESS);

    //translate cubes
    matrix m = translation(float3(-2, 1, 0));
    status = rprShapeSetTransform(mesh1, true, &m.m00);
    assert(status == RPR_SUCCESS);
    matrix m1 = translation(float3(2, 1, 0)) * rotation_y(0.5);
    status = rprShapeSetTransform(mesh, true, &m1.m00);
    assert(status == RPR_SUCCESS);

    //attach shapes
    status = rprSceneAttachShape(scene, mesh);
    assert(status == RPR_SUCCESS);
    status = rprSceneAttachShape(scene, mesh1);
    assert(status == RPR_SUCCESS);
    status = rprSceneAttachShape(scene, plane_mesh);
    assert(status == RPR_SUCCESS);

    //camera
    rpr_camera camera = NULL; status = rprContextCreateCamera(context, &camera);
    assert(status == RPR_SUCCESS);
    status = rprCameraLookAt(camera, 2, 3, 10, 0, 0, 0, 0, 1, 0);
    /* Uncomment for transform testing */
    /*rpr_float float_P16_2[] = {{ 0.983885f,0.177811f,-0.018824f,0.000000f,-0.141231f,0.708249f,-0.691692f,0.000000f,-0.109659f,0.683203f,0.721948f}, {0.000000f,-0.097421f,0.540490f}, {0.568043f,1.000000f }};
    status = rprCameraSetTransform(camera, false, (rpr_float*)&float_P16_2);*/

    assert(status == RPR_SUCCESS);
    status = rprCameraSetSensorSize(camera, 22.5f, 15.f);
    assert(status == RPR_SUCCESS);
    status = rprCameraSetOrthoWidth(camera, 5.0f);
    assert(status == RPR_SUCCESS);
    status = rprCameraSetOrthoHeight(camera, 5.0f);
    assert(status == RPR_SUCCESS);
    status = rprCameraSetMode(camera, RPR_CAMERA_MODE_ORTHOGRAPHIC);
    assert(status == RPR_SUCCESS);
    status = rprSceneSetCamera(scene, camera);
    assert(status == RPR_SUCCESS);

    status = rprContextSetScene(context, scene);
    assert(status == RPR_SUCCESS);

    //materials
    rpr_material_node diffuse = NULL; status = rprMaterialSystemCreateNode(matsys, RPR_MATERIAL_NODE_DIFFUSE, &diffuse);
    assert(status == RPR_SUCCESS);
    status = rprMaterialNodeSetInputF(diffuse, "color", 0.9f, 0.9f, 0.f, 1.0f);
    assert(status == RPR_SUCCESS);
    rpr_image img = NULL; status = rprContextCreateImageFromFile(context, "../Resources/Textures/test_albedo1.jpg", &img);
    assert(status == RPR_SUCCESS);
    rpr_material_node materialNodeTexture = NULL; status = rprMaterialSystemCreateNode(matsys, RPR_MATERIAL_NODE_IMAGE_TEXTURE, &materialNodeTexture);
    assert(status == RPR_SUCCESS);
    status = rprMaterialNodeSetInputImageData(materialNodeTexture, "data", img);
    assert(status == RPR_SUCCESS);
    status = rprMaterialNodeSetInputN(diffuse, "color", materialNodeTexture);
    assert(status == RPR_SUCCESS);

    status = rprShapeSetMaterial(mesh, diffuse);
    assert(status == RPR_SUCCESS);
    status = rprShapeSetMaterial(mesh1, diffuse);
    assert(status == RPR_SUCCESS);
    status = rprShapeSetMaterial(plane_mesh, diffuse);
    assert(status == RPR_SUCCESS);

    //light
    rpr_light light = NULL; status = rprContextCreatePointLight(context, &light);
    assert(status == RPR_SUCCESS);
    matrix lightm = translation(float3(0, 6, 0)) * rotation_z(3.14f);
    status = rprLightSetTransform(light, true, &lightm.m00);
    assert(status == RPR_SUCCESS);
    status = rprPointLightSetRadiantPower3f(light, 100, 100, 100);
    assert(status == RPR_SUCCESS);
    status = rprSceneAttachLight(scene, light);
    assert(status == RPR_SUCCESS);

    //result buffer
    rpr_framebuffer_desc desc;
    desc.fb_width = 800;
    desc.fb_height = 600;
    rpr_framebuffer_format fmt = { 4, RPR_COMPONENT_TYPE_FLOAT32 };
    rpr_framebuffer frame_buffer = NULL; status = rprContextCreateFrameBuffer(context, fmt, &desc, &frame_buffer);
    assert(status == RPR_SUCCESS);
    status = rprContextSetAOV(context, RPR_AOV_COLOR, frame_buffer);
    assert(status == RPR_SUCCESS);
    status = rprFrameBufferClear(frame_buffer);
    assert(status == RPR_SUCCESS);

    //render
    for (int i = 0; i < kRenderIterations; ++i)
    {
        status = rprContextRender(context);
        assert(status == RPR_SUCCESS);
    }
    status = rprFrameBufferSaveToFile(frame_buffer, "Output/OrthoRender.jpg");
    assert(status == RPR_SUCCESS);

    //cleanup
    FR_MACRO_CLEAN_SHAPE_RELEASE(mesh, scene);
    FR_MACRO_CLEAN_SHAPE_RELEASE(mesh1, scene);
    FR_MACRO_CLEAN_SHAPE_RELEASE(plane_mesh, scene);
    FR_MACRO_SAFE_FRDELETE(img);
    FR_MACRO_SAFE_FRDELETE(materialNodeTexture);
    status = rprSceneDetachLight(scene, light);
    assert(status == RPR_SUCCESS);
    status = rprObjectDelete(light); light = NULL;
    assert(status == RPR_SUCCESS);
    status = rprSceneSetCamera(scene, NULL);
    assert(status == RPR_SUCCESS);
    rprObjectDelete(diffuse);
    status = rprObjectDelete(scene); scene = NULL;
    assert(status == RPR_SUCCESS);
    status = rprObjectDelete(camera); camera = NULL;
    assert(status == RPR_SUCCESS);
    status = rprObjectDelete(frame_buffer); frame_buffer = NULL;
    assert(status == RPR_SUCCESS);
    status = rprObjectDelete(matsys); matsys = NULL;
    assert(status == RPR_SUCCESS);
    status = rprObjectDelete(context);
    assert(status == RPR_SUCCESS);
}

void BackgroundImageTest()
{
    rpr_int status = RPR_SUCCESS;
    rpr_context	context;
    status = rprCreateContext(RPR_API_VERSION, nullptr, 0, RPR_CREATION_FLAGS_ENABLE_GPU0, NULL, NULL, &context);
    assert(status == RPR_SUCCESS);
    rpr_material_system matsys = NULL;
    status = rprContextCreateMaterialSystem(context, 0, &matsys);
    assert(status == RPR_SUCCESS);

    rpr_scene scene = NULL; status = rprContextCreateScene(context, &scene);
    assert(status == RPR_SUCCESS);

    //material
    rpr_material_node spec = NULL; status = rprMaterialSystemCreateNode(matsys, RPR_MATERIAL_NODE_MICROFACET, &spec);
    assert(status == RPR_SUCCESS);
    status = rprMaterialNodeSetInputF(spec, "color", 1.0f, 1.0f, 1.0f, 1.f);
    status = rprMaterialNodeSetInputF(spec, "roughness", 0.0f , 0.0f, 0.0f, 1.f);
    assert(status == RPR_SUCCESS);

    //sphere
    rpr_shape mesh = CreateSphere(context, 64, 32, 2.f, float3());
    assert(status == RPR_SUCCESS);
    status = rprSceneAttachShape(scene, mesh);
    assert(status == RPR_SUCCESS);
    status = rprShapeSetMaterial(mesh, spec);
    assert(status == RPR_SUCCESS);
    
    rpr_light light = NULL; status = rprContextCreateEnvironmentLight(context, &light);
    assert(status == RPR_SUCCESS);
    rpr_image imageInput = NULL; status = rprContextCreateImageFromFile(context, "../Resources/Textures/studio015.hdr", &imageInput);
    assert(status == RPR_SUCCESS);
    status = rprEnvironmentLightSetImage(light, imageInput);
    assert(status == RPR_SUCCESS);
    status = rprSceneAttachLight(scene, light);
    assert(status == RPR_SUCCESS);

    rpr_image bgImage = NULL;
    status = rprContextCreateImageFromFile(context, "../Resources/Textures/test_albedo1.jpg", &bgImage);
    assert(status == RPR_SUCCESS);
    status = rprSceneSetBackgroundImage(scene, bgImage);
    assert(status == RPR_SUCCESS);

    rpr_image bgImage1 = NULL;
    status = rprContextCreateImageFromFile(context, "../Resources/Textures/test_albedo2.jpg", &bgImage1);
    assert(status == RPR_SUCCESS);


    //camera
    rpr_camera camera = NULL; status = rprContextCreateCamera(context, &camera);
    assert(status == RPR_SUCCESS);
    status = rprCameraLookAt(camera, 0, 0, 10, 0, 0, 0, 0, 1, 0);
    assert(status == RPR_SUCCESS);
    status = rprCameraSetFocalLength(camera, 23.f);
    assert(status == RPR_SUCCESS);
    //status = rprCameraSetFStop(camera, 5.4f);
    assert(status == RPR_SUCCESS);
    status = rprSceneSetCamera(scene, camera);
    assert(status == RPR_SUCCESS);

    status = rprContextSetScene(context, scene);
    assert(status == RPR_SUCCESS);

    //light

    //setup out
    rpr_framebuffer_desc desc;
    desc.fb_width = 900;
    desc.fb_height = 600;

    rpr_framebuffer_format fmt = { 4, RPR_COMPONENT_TYPE_FLOAT32 };
    rpr_framebuffer frame_buffer = NULL; status = rprContextCreateFrameBuffer(context, fmt, &desc, &frame_buffer);
    assert(status == RPR_SUCCESS);
    status = rprContextSetAOV(context, RPR_AOV_COLOR, frame_buffer);
    assert(status == RPR_SUCCESS);
    status = rprFrameBufferClear(frame_buffer);
    assert(status == RPR_SUCCESS);

    for (int i = 0; i < kRenderIterations; ++i)
    {
        status = rprContextRender(context);
        assert(status == RPR_SUCCESS);
    }

    status = rprFrameBufferSaveToFile(frame_buffer, "Output/BackgroundImageTest_pass0.jpg");
    assert(status == RPR_SUCCESS);

    status = rprFrameBufferClear(frame_buffer);
    assert(status == RPR_SUCCESS);

    status = rprSceneSetBackgroundImage(scene, bgImage1);
    assert(status == RPR_SUCCESS);

    for (int i = 0; i < kRenderIterations; ++i)
    {
        status = rprContextRender(context);
        assert(status == RPR_SUCCESS);
    }

    status = rprFrameBufferSaveToFile(frame_buffer, "Output/BackgroundImageTest_pass1.jpg");
    assert(status == RPR_SUCCESS);


    rpr_render_statistics rs;
    status = rprContextGetInfo(context, RPR_CONTEXT_RENDER_STATISTICS, sizeof(rpr_render_statistics), &rs, NULL);
    assert(status == RPR_SUCCESS);


    status = rprSceneDetachLight(scene, light);
    assert(status == RPR_SUCCESS);
    status = rprObjectDelete(light); light = NULL;
    assert(status == RPR_SUCCESS);
    status = rprObjectDelete(bgImage);
    assert(status == RPR_SUCCESS);
    status = rprObjectDelete(bgImage1);
    assert(status == RPR_SUCCESS);
    rprObjectDelete(spec);
    status = rprSceneSetCamera(scene, NULL);
    assert(status == RPR_SUCCESS);
    status = rprObjectDelete(scene); scene = NULL;
    assert(status == RPR_SUCCESS);
    status = rprObjectDelete(camera); camera = NULL;
    assert(status == RPR_SUCCESS);
    status = rprObjectDelete(frame_buffer); frame_buffer = NULL;
    assert(status == RPR_SUCCESS);
    status = rprObjectDelete(matsys); matsys = NULL;
    assert(status == RPR_SUCCESS);
    status = rprObjectDelete(context); context = NULL;
    assert(status == RPR_SUCCESS);

}

void EnvironmentOverrideTest()
{
    rpr_int status = RPR_SUCCESS;
    rpr_context	context;
    status = rprCreateContext(RPR_API_VERSION, nullptr, 0, RPR_CREATION_FLAGS_ENABLE_GPU0, NULL, NULL, &context);
    assert(status == RPR_SUCCESS);
    rpr_material_system matsys = NULL;
    status = rprContextCreateMaterialSystem(context, 0, &matsys);
    assert(status == RPR_SUCCESS);

    rpr_scene scene = NULL; status = rprContextCreateScene(context, &scene);
    assert(status == RPR_SUCCESS);

    //material
    rpr_material_node reflective = NULL; status = rprMaterialSystemCreateNode(matsys, RPR_MATERIAL_NODE_MICROFACET, &reflective);
    assert(status == RPR_SUCCESS);
    status = rprMaterialNodeSetInputF(reflective, "color", 1.0f, 1.0f, 1.0f, 1.f);
    status = rprMaterialNodeSetInputF(reflective, "roughness", 0.0f, 0.0f, 0.0f, 1.f);
    assert(status == RPR_SUCCESS);

    rpr_material_node refractive = NULL; status = rprMaterialSystemCreateNode(matsys, RPR_MATERIAL_NODE_REFRACTION, &refractive);
    assert(status == RPR_SUCCESS);
    status = rprMaterialNodeSetInputF(refractive, "color", 1.0f, 1.0f, 1.0f, 1.f);
    status = rprMaterialNodeSetInputF(refractive, "roughness", 0.0f, 0.0f, 0.0f, 1.f);
    status = rprMaterialNodeSetInputF(refractive, "ior", 2.0f, 2.0f, 2.0f, 1.f);
    assert(status == RPR_SUCCESS);

    rpr_material_node transparent = NULL; status = rprMaterialSystemCreateNode(matsys, RPR_MATERIAL_NODE_PASSTHROUGH, &transparent);
    assert(status == RPR_SUCCESS);

    //sphere
    rpr_shape mesh_reflective = CreateSphere(context, 64, 32, 2.f, float3());
    assert(status == RPR_SUCCESS);
    matrix translate = translation(float3(-5.0, 0.0, 0.0));
    status = rprShapeSetTransform(mesh_reflective, true, &translate.m[0][0]);
    assert(status == RPR_SUCCESS);
    status = rprSceneAttachShape(scene, mesh_reflective);
    assert(status == RPR_SUCCESS);
    status = rprShapeSetMaterial(mesh_reflective, reflective);
    assert(status == RPR_SUCCESS);

    rpr_shape mesh_refractive = CreateSphere(context, 64, 32, 2.f, float3());
    assert(status == RPR_SUCCESS);
    translate = translation(float3(0.0, 0.0, 0.0));
    status = rprShapeSetTransform(mesh_refractive, true, &translate.m[0][0]);
    assert(status == RPR_SUCCESS);
    status = rprSceneAttachShape(scene, mesh_refractive);
    assert(status == RPR_SUCCESS);
    status = rprShapeSetMaterial(mesh_refractive, refractive);
    assert(status == RPR_SUCCESS);

    rpr_shape mesh_transparent = CreateSphere(context, 64, 32, 2.f, float3());
    assert(status == RPR_SUCCESS);
    translate = translation(float3(5.0, 0.0, 0.0));
    status = rprShapeSetTransform(mesh_transparent, true, &translate.m[0][0]);
    assert(status == RPR_SUCCESS);
    status = rprSceneAttachShape(scene, mesh_transparent);
    assert(status == RPR_SUCCESS);
    status = rprShapeSetMaterial(mesh_transparent, transparent);
    assert(status == RPR_SUCCESS);


    rpr_light light = NULL; status = rprContextCreateEnvironmentLight(context, &light);
    assert(status == RPR_SUCCESS);
    rpr_image imageInput = NULL; status = rprContextCreateImageFromFile(context, "../Resources/Textures/studio015.hdr", &imageInput);
    assert(status == RPR_SUCCESS);
    status = rprEnvironmentLightSetImage(light, imageInput);
    assert(status == RPR_SUCCESS);
    status = rprSceneAttachLight(scene, light);
    assert(status == RPR_SUCCESS);

    rpr_image bgImage = NULL;
    status = rprContextCreateImageFromFile(context, "../Resources/Textures/test_albedo1.jpg", &bgImage);
    assert(status == RPR_SUCCESS);

    //hdr overrides
    rpr_image hdr_reflection, hdr_refraction, hdr_transparency, hdr_background;
    rpr_light light_reflection, light_refraction, light_transparency, light_background;

    status = rprContextCreateImageFromFile(context, "../Resources/Textures/Canopus_Ground_4k.exr", &hdr_reflection);
    assert(status == RPR_SUCCESS);
    status = rprContextCreateEnvironmentLight(context, &light_reflection);
    assert(status == RPR_SUCCESS);
    status = rprEnvironmentLightSetImage(light_reflection, hdr_reflection);
    assert(status == RPR_SUCCESS);

    status = rprContextCreateImageFromFile(context, "../Resources/Textures/HDR_112_River_Road_2_Ref.hdr", &hdr_refraction);
    assert(status == RPR_SUCCESS);
    status = rprContextCreateEnvironmentLight(context, &light_refraction);
    assert(status == RPR_SUCCESS);
    status = rprEnvironmentLightSetImage(light_refraction, hdr_refraction);
    assert(status == RPR_SUCCESS);

    status = rprContextCreateImageFromFile(context, "../Resources/Textures/HDR_Free_City_Night_Lights_Ref.hdr", &hdr_transparency);
    assert(status == RPR_SUCCESS);
    status = rprContextCreateEnvironmentLight(context, &light_transparency);
    assert(status == RPR_SUCCESS);
    status = rprEnvironmentLightSetImage(light_transparency, hdr_transparency);
    assert(status == RPR_SUCCESS);

    status = rprContextCreateImageFromFile(context, "../Resources/Textures/stonewall.hdr", &hdr_background);
    assert(status == RPR_SUCCESS);
    status = rprContextCreateEnvironmentLight(context, &light_background);
    assert(status == RPR_SUCCESS);
    status = rprEnvironmentLightSetImage(light_background, hdr_background);
    assert(status == RPR_SUCCESS);

    status = rprSceneSetEnvironmentOverride(scene, RPR_SCENE_ENVIRONMENT_OVERRIDE_REFLECTION, light_reflection);
    assert(status == RPR_SUCCESS);
    status = rprSceneSetEnvironmentOverride(scene, RPR_SCENE_ENVIRONMENT_OVERRIDE_REFRACTION, light_refraction);
    assert(status == RPR_SUCCESS);
    status = rprSceneSetEnvironmentOverride(scene, RPR_SCENE_ENVIRONMENT_OVERRIDE_TRANSPARENCY, light_transparency);
    assert(status == RPR_SUCCESS);
    status = rprSceneSetEnvironmentOverride(scene, RPR_SCENE_ENVIRONMENT_OVERRIDE_BACKGROUND, light_background);
    assert(status == RPR_SUCCESS);

    //camera
    rpr_camera camera = NULL; status = rprContextCreateCamera(context, &camera);
    assert(status == RPR_SUCCESS);
    status = rprCameraLookAt(camera, 0, 0, 10, 0, 0, 0, 0, 1, 0);
    assert(status == RPR_SUCCESS);
    status = rprCameraSetFocalLength(camera, 23.f);
    assert(status == RPR_SUCCESS);
    //status = rprCameraSetFStop(camera, 5.4f);
    assert(status == RPR_SUCCESS);
    status = rprSceneSetCamera(scene, camera);
    assert(status == RPR_SUCCESS);

    status = rprContextSetScene(context, scene);
    assert(status == RPR_SUCCESS);

    //light

    //setup out
    rpr_framebuffer_desc desc;
    desc.fb_width = 900;
    desc.fb_height = 600;

    rpr_framebuffer_format fmt = { 4, RPR_COMPONENT_TYPE_FLOAT32 };
    rpr_framebuffer frame_buffer = NULL; status = rprContextCreateFrameBuffer(context, fmt, &desc, &frame_buffer);
    assert(status == RPR_SUCCESS);
    status = rprContextSetAOV(context, RPR_AOV_COLOR, frame_buffer);
    assert(status == RPR_SUCCESS);
    status = rprFrameBufferClear(frame_buffer);
    assert(status == RPR_SUCCESS);

    for (int i = 0; i < kRenderIterations; ++i)
    {
        status = rprContextRender(context);
        assert(status == RPR_SUCCESS);
    }

    status = rprFrameBufferSaveToFile(frame_buffer, "Output/EnvironmentOverrideTest_pass0.jpg");
    assert(status == RPR_SUCCESS);

    status = rprSceneSetEnvironmentOverride(scene, RPR_SCENE_ENVIRONMENT_OVERRIDE_BACKGROUND, nullptr);
    assert(status == RPR_SUCCESS);

    status = rprSceneSetEnvironmentOverride(scene, RPR_SCENE_ENVIRONMENT_OVERRIDE_REFLECTION, nullptr);
    assert(status == RPR_SUCCESS);

    status = rprSceneSetBackgroundImage(scene, bgImage);
    assert(status == RPR_SUCCESS);

    status = rprFrameBufferClear(frame_buffer);
    assert(status == RPR_SUCCESS);

    for (int i = 0; i < kRenderIterations; ++i)
    {
        status = rprContextRender(context);
        assert(status == RPR_SUCCESS);
    }

    status = rprFrameBufferSaveToFile(frame_buffer, "Output/EnvironmentOverrideTest_pass1.jpg");
    assert(status == RPR_SUCCESS);

    status = rprSceneSetEnvironmentOverride(scene, RPR_SCENE_ENVIRONMENT_OVERRIDE_BACKGROUND, light_background);
    assert(status == RPR_SUCCESS);

    status = rprSceneSetEnvironmentOverride(scene, RPR_SCENE_ENVIRONMENT_OVERRIDE_REFLECTION, light_reflection);
    assert(status == RPR_SUCCESS);

    status = rprSceneSetEnvironmentOverride(scene, RPR_SCENE_ENVIRONMENT_OVERRIDE_REFRACTION, nullptr);
    assert(status == RPR_SUCCESS);

    status = rprSceneSetEnvironmentOverride(scene, RPR_SCENE_ENVIRONMENT_OVERRIDE_TRANSPARENCY, nullptr);
    assert(status == RPR_SUCCESS);

    status = rprFrameBufferClear(frame_buffer);
    assert(status == RPR_SUCCESS);

    for (int i = 0; i < kRenderIterations; ++i)
    {
        status = rprContextRender(context);
        assert(status == RPR_SUCCESS);
    }

    status = rprFrameBufferSaveToFile(frame_buffer, "Output/EnvironmentOverrideTest_pass2.jpg");
    assert(status == RPR_SUCCESS);



    rpr_render_statistics rs;
    status = rprContextGetInfo(context, RPR_CONTEXT_RENDER_STATISTICS, sizeof(rpr_render_statistics), &rs, NULL);
    assert(status == RPR_SUCCESS);

    status = rprSceneDetachLight(scene, light);
    assert(status == RPR_SUCCESS);
    status = rprObjectDelete(light); light = NULL;
    assert(status == RPR_SUCCESS);
    status = rprObjectDelete(bgImage);
    assert(status == RPR_SUCCESS);
    status = rprObjectDelete(reflective);
    assert(status == RPR_SUCCESS);
    status = rprObjectDelete(refractive);
    assert(status == RPR_SUCCESS);
    status = rprObjectDelete(transparent);
    assert(status == RPR_SUCCESS);
    status = rprSceneSetCamera(scene, NULL);
    assert(status == RPR_SUCCESS);
    status = rprObjectDelete(scene); scene = NULL;
    assert(status == RPR_SUCCESS);
    status = rprObjectDelete(camera); camera = NULL;
    assert(status == RPR_SUCCESS);
    status = rprObjectDelete(frame_buffer); frame_buffer = NULL;
    assert(status == RPR_SUCCESS);
    status = rprObjectDelete(matsys); matsys = NULL;
    assert(status == RPR_SUCCESS);
    status = rprObjectDelete(context); context = NULL;
    assert(status == RPR_SUCCESS);

}

int main(int argc, char* argv[])
{
    /*MeshCreationTest();
    SimpleRenderTest();
    ComplexRenderTest();
    EnvLightClearTest();
    MemoryStatistics();
    DefaultMaterialTest();
    NullShaderTest();
    TiledRender();
    AOVTest();
    test_feature_cameraDOF();
    test_feature_ContextImageFromData();

    test_feature_LightDirectional();
    InstancingTest();
    BumpmapTest();
    test_feature_shaderBumpmap();
    test_feature_shaderTypeLayered();
    UpdateMaterial();
    ArithmeticMul();
    OrthoRenderTest();
    BackgroundImageTest();
    EnvironmentOverrideTest();*/
    UberV2Test();
    UberV2RPRXTest();
    UberV2RPRXTest_Arithmetics();
    UberV2Test_Arithmetics();
    UberV2Test_Bump();
    UberV2Test_NormalMap();
    UberV2RPRXTest_Bump();
    UberV2RPRXTest_NormalMap();

    return 0;
>>>>>>> 8e01a4b5
}<|MERGE_RESOLUTION|>--- conflicted
+++ resolved
@@ -1,5 +1,4 @@
 /**********************************************************************
-<<<<<<< HEAD
  Copyright (c) 2016 Advanced Micro Devices, Inc. All rights reserved.
  
  Permission is hereby granted, free of charge, to any person obtaining a copy
@@ -37,3742 +36,4 @@
     g_argc = argc;
     g_argv = argv;
     return RUN_ALL_TESTS();
-=======
-Copyright (c) 2016 Advanced Micro Devices, Inc. All rights reserved.
-
-Permission is hereby granted, free of charge, to any person obtaining a copy
-of this software and associated documentation files (the "Software"), to deal
-in the Software without restriction, including without limitation the rights
-to use, copy, modify, merge, publish, distribute, sublicense, and/or sell
-copies of the Software, and to permit persons to whom the Software is
-furnished to do so, subject to the following conditions:
-
-The above copyright notice and this permission notice shall be included in
-all copies or substantial portions of the Software.
-
-THE SOFTWARE IS PROVIDED "AS IS", WITHOUT WARRANTY OF ANY KIND, EXPRESS OR
-IMPLIED, INCLUDING BUT NOT LIMITED TO THE WARRANTIES OF MERCHANTABILITY,
-FITNESS FOR A PARTICULAR PURPOSE AND NONINFRINGEMENT.  IN NO EVENT SHALL THE
-AUTHORS OR COPYRIGHT HOLDERS BE LIABLE FOR ANY CLAIM, DAMAGES OR OTHER
-LIABILITY, WHETHER IN AN ACTION OF CONTRACT, TORT OR OTHERWISE, ARISING FROM,
-OUT OF OR IN CONNECTION WITH THE SOFTWARE OR THE USE OR OTHER DEALINGS IN
-THE SOFTWARE.
-********************************************************************/
-
-#include "RadeonProRender.h"
-#include "RprSupport.h"
-#include "math/matrix.h"
-#include "math/mathutils.h"
-//#include "RprLoadStore.h"
-//#include "ProRenderGLTF.h"
-
-#include <map>
-#include <cassert>
-#include <fstream>
-#define _USE_MATH_DEFINES
-#include <math.h>
-#include <iostream>
-
-#include "utils.h"
-#include "uberv2.h"
-#include "rprx_uberv2.h"
-
-using namespace RadeonRays;
-
-void MeshCreationTest()
-{
-    struct Vertex
-    {
-        rpr_float pos[3];
-        rpr_float norm[3];
-        rpr_float tex[2];
-    };
-
-    Vertex quad[] =
-    {
-        {{ -1.0f, 1.0f, -1.0f}, { 0.f, 1.f, 0.f}, { 0.0f, 0.0f }},
-        {{ 1.0f, 1.0f, -1.0f}, { 0.f, 1.f, 0.f}, { 1.0f, 0.0f }},
-        {{ 1.0f, 1.0f, 1.0f }, { 0.f, 1.f, 0.f}, { 1.0f, 1.0f }},
-        {{ -1.0f, 1.0f, 1.0f }, { 0.f, 1.f, 0.f}, { 0.0f, 1.0f }}
-    };
-
-    rpr_int indices[] =
-    {
-        3,1,0,
-        2,1,3
-    };
-
-    rpr_int num_face_vertices[] =
-    {
-        3, 3
-    };
-
-    rpr_int status = RPR_SUCCESS;
-    rpr_context	context = nullptr;
-    status = rprCreateContext(RPR_API_VERSION, nullptr, 0, RPR_CREATION_FLAGS_ENABLE_GPU0, NULL, NULL, &context);
-    assert(status == RPR_SUCCESS);
-
-    rpr_shape quad_mesh = NULL; status = rprContextCreateMesh(context,
-        (rpr_float const*)&quad[0], 24, sizeof(Vertex),
-        (rpr_float const*)((char*)&quad[0] + sizeof(rpr_float) * 3), 24, sizeof(Vertex),
-        (rpr_float const*)((char*)&quad[0] + sizeof(rpr_float) * 6), 24, sizeof(Vertex),
-        (rpr_int const*)indices, sizeof(rpr_int),
-        (rpr_int const*)indices, sizeof(rpr_int),
-        (rpr_int const*)indices, sizeof(rpr_int),
-        num_face_vertices, 2, &quad_mesh);
-    assert(status == RPR_SUCCESS);
-
-    status = rprObjectDelete(quad_mesh); quad_mesh = NULL;
-    assert(status == RPR_SUCCESS);
-    status = rprObjectDelete(context);
-    assert(status == RPR_SUCCESS);
-
 }
-
-void SimpleRenderTest()
-{
-    rpr_int status = RPR_SUCCESS;
-    rpr_context	context;
-    status = rprCreateContext(RPR_API_VERSION, nullptr, 0, RPR_CREATION_FLAGS_ENABLE_GPU0, NULL, NULL, &context);
-    assert(status == RPR_SUCCESS);
-    rpr_material_system matsys = NULL;
-    status = rprContextCreateMaterialSystem(context, 0, &matsys);
-    assert(status == RPR_SUCCESS);
-
-    rpr_scene scene = NULL; status = rprContextCreateScene(context, &scene);
-    assert(status == RPR_SUCCESS);
-/*
-    Vertex cube[] =
-    {
-        {{ -1.0f, 1.0f, -1.0f}, { 0.f, 1.f, 0.f}, { 0.0f, 0.0f }},
-        {{ 1.0f, 1.0f, -1.0f}, { 0.f, 1.f, 0.f}, { 1.0f, 0.0f }},
-        {{ 1.0f, 1.0f, 1.0f }, { 0.f, 1.f, 0.f}, { 1.0f, 1.0f }},
-        {{ -1.0f, 1.0f, 1.0f }, { 0.f, 1.f, 0.f}, { 0.0f, 1.0f }},
-
-        {{ -1.0f, -1.0f, -1.0f }, { 0.f, -1.f, 0.f}, { 0.0f, 0.0f }},
-        {{ 1.0f, -1.0f, -1.0f }, { 0.f, -1.f, 0.f}, { 1.0f, 0.0f }},
-        {{ 1.0f, -1.0f, 1.0f }, { 0.f, -1.f, 0.f}, { 1.0f, 1.0f }},
-        {{ -1.0f, -1.0f, 1.0f }, { 0.f, -1.f, 0.f}, { 0.0f, 1.0f }},
-
-        {{ -1.0f, -1.0f, 1.0f }, { -1.f, 0.f, 0.f}, { 0.0f, 0.0f }},
-        {{ -1.0f, -1.0f, -1.0f }, { -1.f, 0.f, 0.f}, { 1.0f, 0.0f }},
-        {{ -1.0f, 1.0f, -1.0f }, { -1.f, 0.f, 0.f}, { 1.0f, 1.0f }},
-        {{ -1.0f, 1.0f, 1.0f }, { -1.f, 0.f, 0.f}, { 0.0f, 1.0f }},
-
-        {{ 1.0f, -1.0f, 1.0f }, {  1.f, 0.f, 0.f}, { 0.0f, 0.0f }},
-        {{ 1.0f, -1.0f, -1.0f }, {  1.f, 0.f, 0.f}, { 1.0f, 0.0f }},
-        {{ 1.0f, 1.0f, -1.0f }, {  1.f, 0.f, 0.f}, { 1.0f, 1.0f }},
-        {{ 1.0f, 1.0f, 1.0f }, {  1.f, 0.f, 0.f}, { 0.0f, 1.0f }},
-
-        {{ -1.0f, -1.0f, -1.0f }, {  0.f, 0.f, -1.f }, {0.0f, 0.0f }},
-        {{ 1.0f, -1.0f, -1.0f }, {  0.f, 0.f, -1.f }, {1.0f, 0.0f }},
-        {{ 1.0f, 1.0f, -1.0f }, {  0.f, 0.f, -1.f}, { 1.0f, 1.0f }},
-        {{ -1.0f, 1.0f, -1.0f }, {  0.f, 0.f, -1.f}, { 0.0f, 1.0f }},
-
-        {{ -1.0f, -1.0f, 1.0f }, { 0.f, 0.f, 1.f}, {0.0f, 0.0f }},
-        {{ 1.0f, -1.0f, 1.0f }, { 0.f, 0.f,  1.f}, { 1.0f, 0.0f }},
-        {{ 1.0f, 1.0f, 1.0f }, { 0.f, 0.f, 1.f}, { 1.0f, 1.0f }},
-        {{ -1.0f, 1.0f, 1.0f }, { 0.f, 0.f, 1.f}, {0.0f, 1.0f }},
-    };
-*/
-    Vertex plane[] =
-    {
-        {{ -5.f, 0.f, -5.f}, { 0.f, 1.f, 0.f}, { 0.f, 0.f }},
-        {{ -5.f, 0.f,  5.f}, { 0.f, 1.f, 0.f}, { 0.f, 1.f }},
-        {{ 5.f, 0.f,  5.f}, { 0.f, 1.f, 0.f}, { 1.f, 1.f }},
-        {{ 5.f, 0.f, -5.f}, { 0.f, 1.f, 0.f}, { 1.f, 0.f }},
-    };
-
-    rpr_int indices[] =
-    {
-        3,1,0,
-        2,1,3,
-
-        6,4,5,
-        7,4,6,
-
-        11,9,8,
-        10,9,11,
-
-        14,12,13,
-        15,12,14,
-
-        19,17,16,
-        18,17,19,
-
-        22,20,21,
-        23,20,22
-    };
-
-
-    rpr_int num_face_vertices[] =
-    {
-        3, 3, 3, 3, 3, 3, 3, 3, 3, 3, 3, 3
-    };
-
-    //material
-    rpr_material_node diffuse = NULL; status = rprMaterialSystemCreateNode(matsys, RPR_MATERIAL_NODE_DIFFUSE, &diffuse);
-    assert(status == RPR_SUCCESS);
-    status = rprMaterialNodeSetInputF(diffuse, "color", 0.7f, 0.7f, 0.0f, 0.0f);
-    assert(status == RPR_SUCCESS);
-
-    //sphere
-    rpr_shape mesh = CreateSphere(context, 64, 32, 2.f, float3());
-    assert(status == RPR_SUCCESS);
-    status = rprSceneAttachShape(scene, mesh);
-    assert(status == RPR_SUCCESS);
-    status = rprShapeSetMaterial(mesh, diffuse);
-    assert(status == RPR_SUCCESS);
-    matrix m = translation(float3(0, 1, 0));
-    status = rprShapeSetTransform(mesh, false, &m.m00);
-    assert(status == RPR_SUCCESS);
-    
-    //plane mesh
-    rpr_shape plane_mesh = NULL; status = rprContextCreateMesh(context,
-        (rpr_float const*)&plane[0], 4, sizeof(Vertex),
-        (rpr_float const*)((char*)&plane[0] + sizeof(rpr_float) * 3), 4, sizeof(Vertex),
-        (rpr_float const*)((char*)&plane[0] + sizeof(rpr_float) * 6), 4, sizeof(Vertex),
-        (rpr_int const*)indices, sizeof(rpr_int),
-        (rpr_int const*)indices, sizeof(rpr_int),
-        (rpr_int const*)indices, sizeof(rpr_int),
-        num_face_vertices, 2, &plane_mesh);
-    status = rprSceneAttachShape(scene, plane_mesh);
-    assert(status == RPR_SUCCESS);
-    status = rprShapeSetMaterial(plane_mesh, diffuse);
-    assert(status == RPR_SUCCESS);
-
-    //camera
-    rpr_camera camera = NULL; status = rprContextCreateCamera(context, &camera);
-    assert(status == RPR_SUCCESS);
-    status = rprCameraLookAt(camera, 0, 3, 10, 0, 0, 0, 0, 1, 0);
-    assert(status == RPR_SUCCESS);
-    status = rprCameraSetFocalLength(camera, 23.f);
-    assert(status == RPR_SUCCESS);
-    status = rprCameraSetFStop(camera, 5.4f);
-    assert(status == RPR_SUCCESS);
-    status = rprSceneSetCamera(scene, camera);
-    assert(status == RPR_SUCCESS);
-
-    status = rprContextSetScene(context, scene);
-    assert(status == RPR_SUCCESS);
-
-    //light
-    rpr_light light = NULL; status = rprContextCreateSpotLight(context, &light);
-    assert(status == RPR_SUCCESS);
-    matrix lightm = translation(float3(0.0f, 16.0f, 0.0f)) * rotation_x(static_cast<float>(M_PI_2));
-    status = rprLightSetTransform(light, true, &lightm.m00);
-    assert(status == RPR_SUCCESS);
-    status = rprSpotLightSetConeShape(light, static_cast<float>(M_PI_4), static_cast<float>(M_PI) * 2.f / 3.f);
-    assert(status == RPR_SUCCESS);
-    status = rprSpotLightSetRadiantPower3f(light, 350, 350, 350);
-    assert(status == RPR_SUCCESS);
-    status = rprSceneAttachLight(scene, light);
-    assert(status == RPR_SUCCESS);
-
-    //setup out
-    rpr_framebuffer_desc desc;
-    desc.fb_width = 800;
-    desc.fb_height = 600;
-
-    rpr_framebuffer_format fmt = { 4, RPR_COMPONENT_TYPE_FLOAT32 };
-    rpr_framebuffer frame_buffer = NULL; status = rprContextCreateFrameBuffer(context, fmt, &desc, &frame_buffer);
-    assert(status == RPR_SUCCESS);
-    status = rprContextSetAOV(context, RPR_AOV_COLOR, frame_buffer);
-    assert(status == RPR_SUCCESS);
-    status = rprFrameBufferClear(frame_buffer);  assert(status == RPR_SUCCESS);
-
-    //render
-    for (int i = 0; i < kRenderIterations; ++i)
-    {
-        status = rprContextRender(context);
-        assert(status == RPR_SUCCESS);
-    }
-
-    status = rprFrameBufferSaveToFile(frame_buffer, "Output/SimpleRenderTest_f1.jpg");
-    assert(status == RPR_SUCCESS);
-
-    //change light
-    status = rprSpotLightSetConeShape(light, static_cast<float>(M_PI_4) * 0.5f, static_cast<float>(M_PI_4) * 0.5f);
-    assert(status == RPR_SUCCESS);
-    status = rprFrameBufferClear(frame_buffer);  assert(status == RPR_SUCCESS);
-    assert(status == RPR_SUCCESS);
-    
-    for (int i = 0; i < kRenderIterations; ++i)
-    {
-        status = rprContextRender(context);
-        assert(status == RPR_SUCCESS);
-    }
-    status = rprFrameBufferSaveToFile(frame_buffer, "Output/SimpleRenderTest_f2.jpg");
-    assert(status == RPR_SUCCESS);
-    rpr_render_statistics rs;
-    status = rprContextGetInfo(context, RPR_CONTEXT_RENDER_STATISTICS, sizeof(rpr_render_statistics), &rs, NULL);
-    assert(status == RPR_SUCCESS);
-
-    //cleanup
-    status = rprSceneDetachLight(scene, light);
-    assert(status == RPR_SUCCESS);
-    status = rprObjectDelete(light); light = NULL;
-    assert(status == RPR_SUCCESS);
-    rprObjectDelete(diffuse);
-    status = rprSceneSetCamera(scene, NULL);
-    assert(status == RPR_SUCCESS);
-    status = rprObjectDelete(scene); scene = NULL;
-    assert(status == RPR_SUCCESS);
-    status = rprObjectDelete(camera); camera = NULL;
-    assert(status == RPR_SUCCESS);
-    status = rprObjectDelete(frame_buffer); frame_buffer = NULL;
-    assert(status == RPR_SUCCESS);
-    status = rprObjectDelete(matsys); matsys = NULL;
-    assert(status == RPR_SUCCESS);
-    status = rprObjectDelete(context);
-    assert(status == RPR_SUCCESS);
-}
-
-void ComplexRenderTest()
-{
-    rpr_int status = RPR_SUCCESS;
-
-    //context, scene and mat. system
-    rpr_context	context;
-    status = rprCreateContext(RPR_API_VERSION, nullptr, 0, RPR_CREATION_FLAGS_ENABLE_GPU0, NULL, NULL, &context);
-    assert(status == RPR_SUCCESS);
-    rpr_material_system matsys = NULL;
-    status = rprContextCreateMaterialSystem(context, 0, &matsys);
-    assert(status == RPR_SUCCESS);
-    rpr_scene scene = NULL; status = rprContextCreateScene(context, &scene);
-    assert(status == RPR_SUCCESS);
-
-    struct Vertex
-    {
-        rpr_float pos[3];
-        rpr_float norm[3];
-        rpr_float tex[2];
-    };
-
-    Vertex cube[] =
-    {
-        {{ -1.0f, 1.0f, -1.0f}, { 0.f, 1.f, 0.f}, { 0.0f, 0.0f }},
-        {{ 1.0f, 1.0f, -1.0f}, { 0.f, 1.f, 0.f}, { 1.0f, 0.0f }},
-        {{ 1.0f, 1.0f, 1.0f }, { 0.f, 1.f, 0.f}, { 1.0f, 1.0f }},
-        {{ -1.0f, 1.0f, 1.0f }, { 0.f, 1.f, 0.f}, { 0.0f, 1.0f }},
-
-        {{ -1.0f, -1.0f, -1.0f }, { 0.f, -1.f, 0.f}, { 0.0f, 0.0f }},
-        {{ 1.0f, -1.0f, -1.0f }, { 0.f, -1.f, 0.f}, { 1.0f, 0.0f }},
-        {{ 1.0f, -1.0f, 1.0f }, { 0.f, -1.f, 0.f}, { 1.0f, 1.0f }},
-        {{ -1.0f, -1.0f, 1.0f }, { 0.f, -1.f, 0.f}, { 0.0f, 1.0f }},
-
-        {{ -1.0f, -1.0f, 1.0f }, { -1.f, 0.f, 0.f}, { 0.0f, 0.0f }},
-        {{ -1.0f, -1.0f, -1.0f }, { -1.f, 0.f, 0.f}, { 1.0f, 0.0f }},
-        {{ -1.0f, 1.0f, -1.0f }, { -1.f, 0.f, 0.f}, { 1.0f, 1.0f }},
-        {{ -1.0f, 1.0f, 1.0f }, { -1.f, 0.f, 0.f}, { 0.0f, 1.0f }},
-
-        {{ 1.0f, -1.0f, 1.0f }, {  1.f, 0.f, 0.f}, { 0.0f, 0.0f }},
-        {{ 1.0f, -1.0f, -1.0f }, {  1.f, 0.f, 0.f}, { 1.0f, 0.0f }},
-        {{ 1.0f, 1.0f, -1.0f }, {  1.f, 0.f, 0.f}, { 1.0f, 1.0f }},
-        {{ 1.0f, 1.0f, 1.0f }, {  1.f, 0.f, 0.f}, { 0.0f, 1.0f }},
-
-        {{ -1.0f, -1.0f, -1.0f }, {  0.f, 0.f, -1.f }, {0.0f, 0.0f }},
-        {{ 1.0f, -1.0f, -1.0f }, {  0.f, 0.f, -1.f }, {1.0f, 0.0f }},
-        {{ 1.0f, 1.0f, -1.0f }, {  0.f, 0.f, -1.f}, { 1.0f, 1.0f }},
-        {{ -1.0f, 1.0f, -1.0f }, {  0.f, 0.f, -1.f}, { 0.0f, 1.0f }},
-
-        {{ -1.0f, -1.0f, 1.0f }, { 0.f, 0.f, 1.f}, {0.0f, 0.0f }},
-        {{ 1.0f, -1.0f, 1.0f }, { 0.f, 0.f,  1.f}, { 1.0f, 0.0f }},
-        {{ 1.0f, 1.0f, 1.0f }, { 0.f, 0.f, 1.f}, { 1.0f, 1.0f }},
-        {{ -1.0f, 1.0f, 1.0f }, { 0.f, 0.f, 1.f}, {0.0f, 1.0f }},
-    };
-
-    Vertex plane[] =
-    {
-        {{ -15.f, 0.f, -15.f}, { 0.f, 1.f, 0.f}, { 0.f, 0.f }},
-        {{ -15.f, 0.f,  15.f}, { 0.f, 1.f, 0.f}, { 0.f, 1.f }},
-        {{ 15.f, 0.f,  15.f}, { 0.f, 1.f, 0.f}, { 1.f, 1.f }},
-        {{ 15.f, 0.f, -15.f}, { 0.f, 1.f, 0.f}, { 1.f, 0.f }},
-    };
-
-    rpr_int indices[] =
-    {
-        3,1,0,
-        2,1,3,
-
-        6,4,5,
-        7,4,6,
-
-        11,9,8,
-        10,9,11,
-
-        14,12,13,
-        15,12,14,
-
-        19,17,16,
-        18,17,19,
-
-        22,20,21,
-        23,20,22
-    };
-
-    rpr_int num_face_vertices[] =
-    {
-        3, 3, 3, 3, 3, 3, 3, 3, 3, 3, 3, 3
-    };
-
-    rpr_shape mesh = NULL; status = rprContextCreateMesh(context,
-        (rpr_float const*)&cube[0], 24, sizeof(Vertex),
-        (rpr_float const*)((char*)&cube[0] + sizeof(rpr_float) * 3), 24, sizeof(Vertex),
-        (rpr_float const*)((char*)&cube[0] + sizeof(rpr_float) * 6), 24, sizeof(Vertex),
-        (rpr_int const*)indices, sizeof(rpr_int),
-        (rpr_int const*)indices, sizeof(rpr_int),
-        (rpr_int const*)indices, sizeof(rpr_int),
-        num_face_vertices, 12, &mesh);
-
-    assert(status == RPR_SUCCESS);
-
-    rpr_shape plane_mesh = NULL; status = rprContextCreateMesh(context,
-        (rpr_float const*)&plane[0], 4, sizeof(Vertex),
-        (rpr_float const*)((char*)&plane[0] + sizeof(rpr_float) * 3), 4, sizeof(Vertex),
-        (rpr_float const*)((char*)&plane[0] + sizeof(rpr_float) * 6), 4, sizeof(Vertex),
-        (rpr_int const*)indices, sizeof(rpr_int),
-        (rpr_int const*)indices, sizeof(rpr_int),
-        (rpr_int const*)indices, sizeof(rpr_int),
-        num_face_vertices, 2, &plane_mesh);
-
-    rpr_shape mesh1 = NULL; status = rprContextCreateInstance(context, mesh, &mesh1);
-    assert(status == RPR_SUCCESS);
-
-    //translate cubes
-    matrix m = translation(float3(-2, 1, 0));
-    status = rprShapeSetTransform(mesh1, true, &m.m00);
-    assert(status == RPR_SUCCESS);
-    matrix m1 = translation(float3(2, 1, 0)) * rotation_y(0.5);
-    status = rprShapeSetTransform(mesh, true, &m1.m00);
-    assert(status == RPR_SUCCESS);
-
-    //attach shapes
-    status = rprSceneAttachShape(scene, mesh);
-    assert(status == RPR_SUCCESS);
-    status = rprSceneAttachShape(scene, mesh1);
-    assert(status == RPR_SUCCESS);
-    status = rprSceneAttachShape(scene, plane_mesh);
-    assert(status == RPR_SUCCESS);
-    
-    //camera
-    rpr_camera camera = NULL; status = rprContextCreateCamera(context, &camera);
-    assert(status == RPR_SUCCESS);
-    status = rprCameraLookAt(camera, 0, 3, 10, 0, 0, 0, 0, 1, 0);
-    assert(status == RPR_SUCCESS);
-    status = rprCameraSetSensorSize(camera, 22.5f, 15.f);
-    assert(status == RPR_SUCCESS);
-    status = rprCameraSetFocalLength(camera, 35.f);
-    assert(status == RPR_SUCCESS);
-    status = rprCameraSetFStop(camera, 6.4f);
-    assert(status == RPR_SUCCESS);
-    status = rprSceneSetCamera(scene, camera);
-    assert(status == RPR_SUCCESS);
-
-    status = rprContextSetScene(context, scene);
-    assert(status == RPR_SUCCESS);
-
-    //materials
-    rpr_material_node diffuse = NULL; status = rprMaterialSystemCreateNode(matsys, RPR_MATERIAL_NODE_DIFFUSE, &diffuse);
-    assert(status == RPR_SUCCESS);
-    status = rprMaterialNodeSetInputF(diffuse, "color", 0.9f, 0.9f, 0.f, 1.0f);
-    assert(status == RPR_SUCCESS);
-    rpr_image img = NULL; status = rprContextCreateImageFromFile(context, "../Resources/Textures/test_albedo1.jpg", &img);
-    assert(status == RPR_SUCCESS);
-    rpr_material_node materialNodeTexture = NULL; status = rprMaterialSystemCreateNode(matsys, RPR_MATERIAL_NODE_IMAGE_TEXTURE, &materialNodeTexture);
-    assert(status == RPR_SUCCESS);
-    status = rprMaterialNodeSetInputImageData(materialNodeTexture, "data", img);
-    assert(status == RPR_SUCCESS);
-    status = rprMaterialNodeSetInputN(diffuse, "color", materialNodeTexture);
-    assert(status == RPR_SUCCESS);
-
-    status = rprShapeSetMaterial(mesh, diffuse);
-    assert(status == RPR_SUCCESS);
-    status = rprShapeSetMaterial(mesh1, diffuse);
-    assert(status == RPR_SUCCESS);
-    status = rprShapeSetMaterial(plane_mesh, diffuse);
-    assert(status == RPR_SUCCESS);
-
-    //light
-    rpr_light light = NULL; status = rprContextCreatePointLight(context, &light);
-    assert(status == RPR_SUCCESS);
-    matrix lightm = translation(float3(0, 6, 0)) * rotation_z(3.14f);
-    status = rprLightSetTransform(light, true, &lightm.m00);
-    assert(status == RPR_SUCCESS);
-    status = rprPointLightSetRadiantPower3f(light, 100, 100, 100);
-    assert(status == RPR_SUCCESS);
-    status = rprSceneAttachLight(scene, light);
-    assert(status == RPR_SUCCESS);
-
-    //result buffer
-    rpr_framebuffer_desc desc;
-    desc.fb_width = 800;
-    desc.fb_height = 600;
-    rpr_framebuffer_format fmt = { 4, RPR_COMPONENT_TYPE_FLOAT32 };
-    rpr_framebuffer frame_buffer = NULL; status = rprContextCreateFrameBuffer(context, fmt, &desc, &frame_buffer);
-    assert(status == RPR_SUCCESS);
-    status = rprContextSetAOV(context, RPR_AOV_COLOR, frame_buffer);
-    assert(status == RPR_SUCCESS);
-    status = rprFrameBufferClear(frame_buffer);
-    assert(status == RPR_SUCCESS);
-    
-    //render
-    for (int i = 0; i < kRenderIterations; ++i)
-    {
-        status = rprContextRender(context);
-        assert(status == RPR_SUCCESS);
-    }
-    status = rprFrameBufferSaveToFile(frame_buffer, "Output/ComplexRender.jpg");
-    assert(status == RPR_SUCCESS);
-
-    //cleanup
-    FR_MACRO_CLEAN_SHAPE_RELEASE(mesh, scene);
-    FR_MACRO_CLEAN_SHAPE_RELEASE(mesh1, scene);
-    FR_MACRO_CLEAN_SHAPE_RELEASE(plane_mesh, scene);
-    FR_MACRO_SAFE_FRDELETE(img);
-    FR_MACRO_SAFE_FRDELETE(materialNodeTexture);
-    status = rprSceneDetachLight(scene, light);
-    assert(status == RPR_SUCCESS);
-    status = rprObjectDelete(light); light = NULL;
-    assert(status == RPR_SUCCESS);
-    status = rprSceneSetCamera(scene, NULL);
-    assert(status == RPR_SUCCESS);
-    rprObjectDelete(diffuse);
-    status = rprObjectDelete(scene); scene = NULL;
-    assert(status == RPR_SUCCESS);
-    status = rprObjectDelete(camera); camera = NULL;
-    assert(status == RPR_SUCCESS);
-    status = rprObjectDelete(frame_buffer); frame_buffer = NULL;
-    assert(status == RPR_SUCCESS);
-    status = rprObjectDelete(matsys); matsys = NULL;
-    assert(status == RPR_SUCCESS);
-    status = rprObjectDelete(context);
-    assert(status == RPR_SUCCESS);
-}
-
-void EnvLightClearTest()
-{
-    rpr_int status = RPR_SUCCESS;
-
-    //create context, scene and mat system
-    rpr_context	context;
-    status = rprCreateContext(RPR_API_VERSION, nullptr, 0, RPR_CREATION_FLAGS_ENABLE_GPU0, NULL, NULL, &context);
-    assert(status == RPR_SUCCESS);
-    rpr_material_system matsys = NULL;
-    status = rprContextCreateMaterialSystem(context, 0, &matsys);
-    assert(status == RPR_SUCCESS);
-    rpr_scene scene = NULL; status = rprContextCreateScene(context, &scene);
-    assert(status == RPR_SUCCESS);
-    status = rprContextSetScene(context, scene);
-    assert(status == RPR_SUCCESS);
-
-    struct Vertex
-    {
-        rpr_float pos[3];
-        rpr_float norm[3];
-        rpr_float tex[2];
-    };
-/*
-    Vertex cube[] =
-    {
-        {{ -1.0f, 1.0f, -1.0f}, { 0.f, 1.f, 0.f}, { 0.0f, 0.0f }},
-        {{ 1.0f, 1.0f, -1.0f}, { 0.f, 1.f, 0.f}, { 1.0f, 0.0f }},
-        {{ 1.0f, 1.0f, 1.0f }, { 0.f, 1.f, 0.f}, { 1.0f, 1.0f }},
-        {{ -1.0f, 1.0f, 1.0f }, { 0.f, 1.f, 0.f}, { 0.0f, 1.0f }},
-
-        {{ -1.0f, -1.0f, -1.0f }, { 0.f, -1.f, 0.f}, { 0.0f, 0.0f }},
-        {{ 1.0f, -1.0f, -1.0f }, { 0.f, -1.f, 0.f}, { 1.0f, 0.0f }},
-        {{ 1.0f, -1.0f, 1.0f }, { 0.f, -1.f, 0.f}, { 1.0f, 1.0f }},
-        {{ -1.0f, -1.0f, 1.0f }, { 0.f, -1.f, 0.f}, { 0.0f, 1.0f }},
-
-        {{ -1.0f, -1.0f, 1.0f }, { -1.f, 0.f, 0.f}, { 0.0f, 0.0f }},
-        {{ -1.0f, -1.0f, -1.0f }, { -1.f, 0.f, 0.f}, { 1.0f, 0.0f }},
-        {{ -1.0f, 1.0f, -1.0f }, { -1.f, 0.f, 0.f}, { 1.0f, 1.0f }},
-        {{ -1.0f, 1.0f, 1.0f }, { -1.f, 0.f, 0.f}, { 0.0f, 1.0f }},
-
-        {{ 1.0f, -1.0f, 1.0f }, {  1.f, 0.f, 0.f}, { 0.0f, 0.0f }},
-        {{ 1.0f, -1.0f, -1.0f }, {  1.f, 0.f, 0.f}, { 1.0f, 0.0f }},
-        {{ 1.0f, 1.0f, -1.0f }, {  1.f, 0.f, 0.f}, { 1.0f, 1.0f }},
-        {{ 1.0f, 1.0f, 1.0f }, {  1.f, 0.f, 0.f}, { 0.0f, 1.0f }},
-
-        {{ -1.0f, -1.0f, -1.0f }, {  0.f, 0.f, -1.f }, {0.0f, 0.0f }},
-        {{ 1.0f, -1.0f, -1.0f }, {  0.f, 0.f, -1.f }, {1.0f, 0.0f }},
-        {{ 1.0f, 1.0f, -1.0f }, {  0.f, 0.f, -1.f}, { 1.0f, 1.0f }},
-        {{ -1.0f, 1.0f, -1.0f }, {  0.f, 0.f, -1.f}, { 0.0f, 1.0f }},
-
-        {{ -1.0f, -1.0f, 1.0f }, { 0.f, 0.f, 1.f}, {0.0f, 0.0f }},
-        {{ 1.0f, -1.0f, 1.0f }, { 0.f, 0.f,  1.f}, { 1.0f, 0.0f }},
-        {{ 1.0f, 1.0f, 1.0f }, { 0.f, 0.f, 1.f}, { 1.0f, 1.0f }},
-        {{ -1.0f, 1.0f, 1.0f }, { 0.f, 0.f, 1.f}, {0.0f, 1.0f }},
-    };
-*/
-    Vertex plane[] =
-    {
-        {{ -500.f, 0.f, -500.f}, { 0.f, 1.f, 0.f}, { 0.f, 0.f }},
-        {{ -500.f, 0.f,  500.f}, { 0.f, 1.f, 0.f}, { 0.f, 1.f }},
-        {{ 500.f, 0.f,  500.f}, { 0.f, 1.f, 0.f}, { 1.f, 1.f }},
-        {{ 500.f, 0.f, -500.f}, { 0.f, 1.f, 0.f}, { 1.f, 0.f }},
-    };
-
-    rpr_int indices[] =
-    {
-        3,1,0,
-        2,1,3,
-
-        6,4,5,
-        7,4,6,
-
-        11,9,8,
-        10,9,11,
-
-        14,12,13,
-        15,12,14,
-
-        19,17,16,
-        18,17,19,
-
-        22,20,21,
-        23,20,22
-    };
-
-
-    rpr_int num_face_vertices[] =
-    {
-        3, 3, 3, 3, 3, 3, 3, 3, 3, 3, 3, 3
-    };
-
-    //materials
-    rpr_material_node diffuse = NULL; status = rprMaterialSystemCreateNode(matsys, RPR_MATERIAL_NODE_DIFFUSE, &diffuse);
-    assert(status == RPR_SUCCESS);
-    rpr_material_node specularSphere = NULL; status = rprMaterialSystemCreateNode(matsys, RPR_MATERIAL_NODE_REFLECTION, &specularSphere);
-    assert(status == RPR_SUCCESS);
-    status = rprMaterialNodeSetInputF(diffuse, "color", 0.7f, 0.7f, 0.7f, 1.0f);
-    assert(status == RPR_SUCCESS);
-    status = rprMaterialNodeSetInputF(specularSphere, "color", 1.0f, 1.0f, 1.0f, 1.0f);
-    assert(status == RPR_SUCCESS);
-
-    //sphere mesh
-    rpr_shape mesh = CreateSphere(context, 64, 32, 2.f, float3());
-    assert(status == RPR_SUCCESS);
-    status = rprSceneAttachShape(scene, mesh);
-    assert(status == RPR_SUCCESS);
-    status = rprShapeSetMaterial(mesh, diffuse);
-    assert(status == RPR_SUCCESS);
-    matrix m = translation(float3(0.0f, 1.0f, 0.0f)) * scale(float3(0.2f, 0.2f, 0.2f));
-    status = rprShapeSetTransform(mesh, false, &m.m00);
-    assert(status == RPR_SUCCESS);
-
-    //plane mesh
-    rpr_shape plane_mesh = NULL; status = rprContextCreateMesh(context,
-        (rpr_float const*)&plane[0], 4, sizeof(Vertex),
-        (rpr_float const*)((char*)&plane[0] + sizeof(rpr_float) * 3), 4, sizeof(Vertex),
-        (rpr_float const*)((char*)&plane[0] + sizeof(rpr_float) * 6), 4, sizeof(Vertex),
-        (rpr_int const*)indices, sizeof(rpr_int),
-        (rpr_int const*)indices, sizeof(rpr_int),
-        (rpr_int const*)indices, sizeof(rpr_int),
-        num_face_vertices, 2, &plane_mesh);
-    status = rprSceneAttachShape(scene, plane_mesh);
-    assert(status == RPR_SUCCESS);
-    status = rprShapeSetMaterial(plane_mesh, diffuse);
-    assert(status == RPR_SUCCESS);
-
-    //camera
-    rpr_camera camera = NULL; status = rprContextCreateCamera(context, &camera);
-    assert(status == RPR_SUCCESS);
-    status = rprCameraLookAt(camera, 0, 1, 10, 0, 0, 0, 0, 1, 0);
-    assert(status == RPR_SUCCESS);
-    status = rprCameraSetFocalLength(camera, 23.f);
-    assert(status == RPR_SUCCESS);
-    status = rprCameraSetFStop(camera, 5.4f);
-    assert(status == RPR_SUCCESS);
-    status = rprSceneSetCamera(scene, camera);
-    assert(status == RPR_SUCCESS);
-
-    //environment light
-    rpr_light light = NULL; status = rprContextCreateEnvironmentLight(context, &light);
-    assert(status == RPR_SUCCESS);
-    rpr_image imageInput = NULL; status = rprContextCreateImageFromFile(context, "../Resources/Textures/studio015.hdr", &imageInput);
-    assert(status == RPR_SUCCESS);
-    status = rprEnvironmentLightSetImage(light, imageInput);
-    assert(status == RPR_SUCCESS);
-    status = rprEnvironmentLightSetIntensityScale(light, 5.f);
-    assert(status == RPR_SUCCESS);
-    matrix lightm = rotation_y(static_cast<float>(M_PI));
-    status = rprLightSetTransform(light, false, &lightm.m00);
-    assert(status == RPR_SUCCESS);
-    status = rprSceneAttachLight(scene, light);
-    assert(status == RPR_SUCCESS);
-
-    //output
-    rpr_framebuffer_desc desc;
-    desc.fb_width = 800;
-    desc.fb_height = 600;
-    rpr_framebuffer_format fmt = { 4, RPR_COMPONENT_TYPE_FLOAT32 };
-    rpr_framebuffer frame_buffer = NULL; status = rprContextCreateFrameBuffer(context, fmt, &desc, &frame_buffer);
-    assert(status == RPR_SUCCESS);
-    status = rprContextSetAOV(context, RPR_AOV_COLOR, frame_buffer);
-    assert(status == RPR_SUCCESS);
-    status = rprFrameBufferClear(frame_buffer);
-    assert(status == RPR_SUCCESS);
-    
-    //render
-    for (int i = 0; i < kRenderIterations; ++i)
-    {
-        status = rprContextRender(context);
-        assert(status == RPR_SUCCESS);
-    }
-
-    rprFrameBufferSaveToFile(frame_buffer, "Output/EnvLightClear_Stage1.png");
-
-    //check clear frame buffer
-    status = rprFrameBufferClear(frame_buffer);
-    assert(status == RPR_SUCCESS);
-    rprFrameBufferSaveToFile(frame_buffer, "Output/EnvLightClear_Stage2.png");
-
-    //clear scene and reattach resources
-    status = rprSceneClear(scene);
-    assert(status == RPR_SUCCESS);
-    status = rprSceneAttachShape(scene, plane_mesh);
-    assert(status == RPR_SUCCESS);
-    lightm = rotation_y(-static_cast<float>(M_PI_2));
-    status = rprLightSetTransform(light, true, &lightm.m00);
-    assert(status == RPR_SUCCESS);
-    status = rprSceneAttachLight(scene, light);
-    assert(status == RPR_SUCCESS);
-    status = rprFrameBufferClear(frame_buffer);
-    assert(status == RPR_SUCCESS);
-
-    //render
-    for (int i = 0; i < kRenderIterations; ++i)
-    {
-        status = rprContextRender(context);
-        assert(status == RPR_SUCCESS);
-    }
-
-    rprFrameBufferSaveToFile(frame_buffer, "Output/EnvLightClear_Stage3.png");
-
-    //cleanup
-    status = rprObjectDelete(imageInput); imageInput = NULL;
-    assert(status == RPR_SUCCESS);
-    FR_MACRO_CLEAN_SHAPE_RELEASE(mesh, scene);
-    FR_MACRO_CLEAN_SHAPE_RELEASE(plane_mesh, scene);
-    status = rprSceneDetachLight(scene, light);
-    assert(status == RPR_SUCCESS);
-    status = rprObjectDelete(light); light = NULL;
-    assert(status == RPR_SUCCESS);
-    rprObjectDelete(diffuse);
-    rprObjectDelete(specularSphere);
-    status = rprSceneSetCamera(scene, NULL);
-    assert(status == RPR_SUCCESS);
-    status = rprObjectDelete(scene); scene = NULL;
-    assert(status == RPR_SUCCESS);
-    status = rprObjectDelete(camera); camera = NULL;
-    assert(status == RPR_SUCCESS);
-    status = rprObjectDelete(frame_buffer); frame_buffer = NULL;
-    assert(status == RPR_SUCCESS);
-    status = rprObjectDelete(matsys); matsys = NULL;
-    assert(status == RPR_SUCCESS);
-    status = rprObjectDelete(context);
-    assert(status == RPR_SUCCESS);
-}
-
-void MemoryStatistics()
-{
-    rpr_render_statistics rs;
-    rs.gpumem_usage = 0;
-    rs.gpumem_total = 0;
-    rs.gpumem_max_allocation = 0;
-
-    //create context and check there is no used resources
-    rpr_int status = RPR_SUCCESS;
-    rpr_context	context;
-    status = rprCreateContext(RPR_API_VERSION, nullptr, 0, RPR_CREATION_FLAGS_ENABLE_GPU0, NULL, NULL, &context);
-    assert(status == RPR_SUCCESS);
-    status = rprContextGetInfo(context, RPR_CONTEXT_RENDER_STATISTICS, sizeof(rpr_render_statistics), &rs, NULL);
-    assert(status == RPR_SUCCESS);
-
-    assert(rs.gpumem_usage == 0);
-    assert(rs.gpumem_total == 0);
-    assert(rs.gpumem_max_allocation == 0);
-
-    status = rprObjectDelete(context);
-    assert(status == RPR_SUCCESS);
-}
-
-void DefaultMaterialTest()
-{
-    rpr_int status = RPR_SUCCESS;
-    //create context and scene
-    rpr_context	context;
-    status = rprCreateContext(RPR_API_VERSION, nullptr, 0, RPR_CREATION_FLAGS_ENABLE_GPU0, NULL, NULL, &context);
-    assert(status == RPR_SUCCESS);
-    rpr_scene scene = NULL; status = rprContextCreateScene(context, &scene);
-    assert(status == RPR_SUCCESS);
-
-    struct Vertex
-    {
-        rpr_float pos[3];
-        rpr_float norm[3];
-        rpr_float tex[2];
-    };
-
-    Vertex quad[] =
-    {
-        {{ -5.0f, -1.0f, -5.0f}, { 0.f, 1.f, 0.f}, { 0.f, 0.f }},
-        {{ 5.0f, -1.0f, -5.0f}, { 0.f, 1.f,  0.f}, { 1.f, 0.f }},
-        {{ 5.0f, -1.0f, 5.0f}, { 0.f, 1.f, 0.f}, {  1.f, 1.f }},
-        {{ -5.0f, -1.0f, 5.0f}, { 0.f, 1.f, 0.f}, { 0.f, 1.f }},
-    };
-
-
-    rpr_int indices[] =
-    {
-        3,1,0,
-        2,1,3,
-    };
-
-    rpr_int num_face_vertices[] =
-    {
-        3, 3
-    };
-
-    //plane mesh
-    rpr_shape mesh = NULL; status = rprContextCreateMesh(context,
-        (rpr_float const*)&quad[0], 4, sizeof(Vertex),
-        (rpr_float const*)((char*)&quad[0] + sizeof(rpr_float) * 3), 4, sizeof(Vertex),
-        (rpr_float const*)((char*)&quad[0] + sizeof(rpr_float) * 6), 4, sizeof(Vertex),
-        (rpr_int const*)indices, sizeof(rpr_int),
-        (rpr_int const*)indices, sizeof(rpr_int),
-        (rpr_int const*)indices, sizeof(rpr_int),
-        num_face_vertices, 2, &mesh);
-    assert(status == RPR_SUCCESS);
-    matrix r = rotation_x(static_cast<float>(M_PI_2));
-    status = rprShapeSetTransform(mesh, false, &r.m00);
-    assert(status == RPR_SUCCESS);
-    status = rprSceneAttachShape(scene, mesh);
-    assert(status == RPR_SUCCESS);
-
-    //camera
-    rpr_camera camera = NULL; status = rprContextCreateCamera(context, &camera);
-    assert(status == RPR_SUCCESS);
-    status = rprCameraLookAt(camera, 0, 0, 10, 0, 0, 0, 0, 1, 0);
-    assert(status == RPR_SUCCESS);
-    status = rprCameraSetFocalLength(camera, 20.f);
-    assert(status == RPR_SUCCESS);
-    status = rprSceneSetCamera(scene, camera);
-    assert(status == RPR_SUCCESS);
-    status = rprContextSetScene(context, scene);
-    assert(status == RPR_SUCCESS);
-
-    //light
-    rpr_light light = NULL; status = rprContextCreatePointLight(context, &light);
-    assert(status == RPR_SUCCESS);
-    matrix lightm = translation(float3(0, 0, 6));
-    status = rprLightSetTransform(light, true, &lightm.m00);
-    assert(status == RPR_SUCCESS);
-    status = rprPointLightSetRadiantPower3f(light, 200, 200, 200);
-    assert(status == RPR_SUCCESS);
-    status = rprSceneAttachLight(scene, light);
-    assert(status == RPR_SUCCESS);
-
-    //setup output
-    rpr_framebuffer_desc desc;
-    desc.fb_width = 800;
-    desc.fb_height = 600;
-    rpr_framebuffer_format fmt = { 4, RPR_COMPONENT_TYPE_FLOAT32 };
-    rpr_framebuffer frame_buffer = NULL; status = rprContextCreateFrameBuffer(context, fmt, &desc, &frame_buffer);
-    assert(status == RPR_SUCCESS);
-    status = rprContextSetAOV(context, RPR_AOV_COLOR, frame_buffer);
-    assert(status == RPR_SUCCESS);
-    status = rprFrameBufferClear(frame_buffer);
-    assert(status == RPR_SUCCESS);
-
-    //render
-    for (int i = 0; i < kRenderIterations; ++i)
-    {
-        status = rprContextRender(context);
-        assert(status == RPR_SUCCESS);
-    }
-
-    rprFrameBufferSaveToFile(frame_buffer, "Output/DefaultMaterialTest.png");
-
-    //cleanup
-    status = rprSceneDetachLight(scene, light);
-    assert(status == RPR_SUCCESS);
-    status = rprObjectDelete(light); light = NULL;
-    assert(status == RPR_SUCCESS);
-    FR_MACRO_CLEAN_SHAPE_RELEASE(mesh, scene);
-    status = rprSceneSetCamera(scene, NULL);
-    assert(status == RPR_SUCCESS);
-    status = rprObjectDelete(scene); scene = NULL;
-    assert(status == RPR_SUCCESS);
-    status = rprObjectDelete(camera); camera = NULL;
-    assert(status == RPR_SUCCESS);
-    status = rprObjectDelete(frame_buffer); frame_buffer = NULL;
-    assert(status == RPR_SUCCESS);
-    status = rprObjectDelete(context);
-    assert(status == RPR_SUCCESS);
-}
-
-void NullShaderTest()
-{
-    rpr_int status = RPR_SUCCESS;
-
-    //create context, material system and scene
-    rpr_context	context;
-    status = rprCreateContext(RPR_API_VERSION, nullptr, 0, RPR_CREATION_FLAGS_ENABLE_GPU0, NULL, NULL, &context);
-    rpr_material_system matsys = NULL;
-    status = rprContextCreateMaterialSystem(context, 0, &matsys);
-    assert(status == RPR_SUCCESS);
-    rpr_scene scene = NULL; status = rprContextCreateScene(context, &scene);
-    assert(status == RPR_SUCCESS);
-    status = rprContextSetScene(context, scene);
-    assert(status == RPR_SUCCESS);
-
-    struct Vertex
-    {
-        rpr_float pos[3];
-        rpr_float norm[3];
-        rpr_float tex[2];
-    };
-
-    Vertex quad[] =
-    {
-        {{ -5.0f, -1.0f, -5.0f}, { 0.f, 1.f, 0.f}, { 0.f, 0.f }},
-        {{ 5.0f, -1.0f, -5.0f}, { 0.f, 1.f,  0.f}, { 1.f, 0.f }},
-        {{ 5.0f, -1.0f, 5.0f}, { 0.f, 1.f, 0.f}, {  1.f, 1.f }},
-        {{ -5.0f, -1.0f, 5.0f}, { 0.f, 1.f, 0.f}, { 0.f, 1.f }},
-    };
-
-
-    rpr_int indices[] =
-    {
-        3,1,0,
-        2,1,3,
-    };
-
-    rpr_int num_face_vertices[] =
-    {
-        3, 3
-    };
-
-    //plane mesh
-    rpr_shape mesh = NULL; status = rprContextCreateMesh(context,
-        (rpr_float const*)&quad[0], 4, sizeof(Vertex),
-        (rpr_float const*)((char*)&quad[0] + sizeof(rpr_float) * 3), 4, sizeof(Vertex),
-        (rpr_float const*)((char*)&quad[0] + sizeof(rpr_float) * 6), 4, sizeof(Vertex),
-        (rpr_int const*)indices, sizeof(rpr_int),
-        (rpr_int const*)indices, sizeof(rpr_int),
-        (rpr_int const*)indices, sizeof(rpr_int),
-        num_face_vertices, 2, &mesh);
-    assert(status == RPR_SUCCESS);
-    matrix r = rotation_x(static_cast<float>(M_PI_2));
-    status = rprShapeSetTransform(mesh, false, &r.m00);
-    assert(status == RPR_SUCCESS);
-    status = rprSceneAttachShape(scene, mesh);
-    assert(status == RPR_SUCCESS);
-
-    //camera
-    rpr_camera camera = NULL; status = rprContextCreateCamera(context, &camera);
-    assert(status == RPR_SUCCESS);
-    status = rprCameraLookAt(camera, 0, 0, 10, 0, 0, 0, 0, 1, 0);
-    assert(status == RPR_SUCCESS);
-    status = rprCameraSetFocalLength(camera, 20.f);
-    assert(status == RPR_SUCCESS);
-    status = rprSceneSetCamera(scene, camera);
-    assert(status == RPR_SUCCESS);
-
-    //materials
-    rpr_material_node diffuse = NULL; status = rprMaterialSystemCreateNode(matsys, RPR_MATERIAL_NODE_DIFFUSE, &diffuse);
-    assert(status == RPR_SUCCESS);
-    status = rprMaterialNodeSetInputF(diffuse, "color", 1, 0, 0, 1);
-    assert(status == RPR_SUCCESS);
-    status = rprShapeSetMaterial(mesh, diffuse);
-    assert(status == RPR_SUCCESS);
-
-    //light
-    rpr_light light = NULL; status = rprContextCreatePointLight(context, &light);
-    assert(status == RPR_SUCCESS);
-    matrix lightm = translation(float3(0, 0, 6));
-    status = rprLightSetTransform(light, true, &lightm.m00);
-    assert(status == RPR_SUCCESS);
-    status = rprPointLightSetRadiantPower3f(light, 200, 200, 200);
-    assert(status == RPR_SUCCESS);
-    status = rprSceneAttachLight(scene, light);
-    assert(status == RPR_SUCCESS);
-
-    //setup output
-    rpr_framebuffer_desc desc;
-    desc.fb_width = 800;
-    desc.fb_height = 600;
-    rpr_framebuffer_format fmt = { 4, RPR_COMPONENT_TYPE_FLOAT32 };
-    rpr_framebuffer frame_buffer = NULL; status = rprContextCreateFrameBuffer(context, fmt, &desc, &frame_buffer);
-    assert(status == RPR_SUCCESS);
-    status = rprContextSetAOV(context, RPR_AOV_COLOR, frame_buffer);
-    assert(status == RPR_SUCCESS);
-    status = rprFrameBufferClear(frame_buffer);
-    assert(status == RPR_SUCCESS);
-    
-    //render
-    int render_iterations = 100;
-    for (int i = 0; i < render_iterations; ++i)
-    {
-        status = rprContextRender(context);
-        assert(status == RPR_SUCCESS);
-    }
-
-    rprFrameBufferSaveToFile(frame_buffer, "Output/NullShader_Stage1.png");
-
-    //try with NULL material
-    status = rprShapeSetMaterial(mesh, NULL);
-    assert(status == RPR_SUCCESS);
-    status = rprFrameBufferClear(frame_buffer);
-    assert(status == RPR_SUCCESS);
-    for (int i = 0; i < render_iterations; ++i)
-    {
-        status = rprContextRender(context);
-        assert(status == RPR_SUCCESS);
-    }
-
-    rprFrameBufferSaveToFile(frame_buffer, "Output/NullShader_Stage2.png");
-
-
-    //cleanup
-    status = rprSceneDetachLight(scene, light);
-    assert(status == RPR_SUCCESS);
-    status = rprObjectDelete(light); light = NULL;
-    assert(status == RPR_SUCCESS);
-    FR_MACRO_CLEAN_SHAPE_RELEASE(mesh, scene);
-    rprObjectDelete(diffuse);
-    status = rprSceneSetCamera(scene, NULL);
-    assert(status == RPR_SUCCESS);
-    status = rprObjectDelete(scene); scene = NULL;
-    assert(status == RPR_SUCCESS);
-    status = rprObjectDelete(camera); camera = NULL;
-    assert(status == RPR_SUCCESS);
-    status = rprObjectDelete(frame_buffer); frame_buffer = NULL;
-    assert(status == RPR_SUCCESS);
-    status = rprObjectDelete(matsys); matsys = NULL;
-    assert(status == RPR_SUCCESS);
-    status = rprObjectDelete(context); context = NULL;
-    assert(status == RPR_SUCCESS);
-}
-
-void TiledRender()
-{
-    rpr_int status = RPR_SUCCESS;
-
-    //prepare
-    rpr_context	context;
-    status = rprCreateContext(RPR_API_VERSION, nullptr, 0, RPR_CREATION_FLAGS_ENABLE_GPU0, NULL, NULL, &context);
-    assert(status == RPR_SUCCESS);
-    rpr_material_system matsys = NULL;
-    status = rprContextCreateMaterialSystem(context, 0, &matsys);
-    assert(status == RPR_SUCCESS);
-    rpr_scene scene = NULL; status = rprContextCreateScene(context, &scene);
-    assert(status == RPR_SUCCESS);
-    status = rprContextSetScene(context, scene);
-    assert(status == RPR_SUCCESS);
-
-    struct Vertex
-    {
-        rpr_float pos[3];
-        rpr_float norm[3];
-        rpr_float tex[2];
-    };
-
-    Vertex cube[] =
-    {
-        {{ -1.0f, 1.0f, -1.0f}, { 0.f, 1.f, 0.f}, { 0.0f, 0.0f }},
-        {{ 1.0f, 1.0f, -1.0f}, { 0.f, 1.f, 0.f}, { 1.0f, 0.0f }},
-        {{ 1.0f, 1.0f, 1.0f }, { 0.f, 1.f, 0.f}, { 1.0f, 1.0f }},
-        {{ -1.0f, 1.0f, 1.0f }, { 0.f, 1.f, 0.f}, { 0.0f, 1.0f }},
-
-        {{ -1.0f, -1.0f, -1.0f }, { 0.f, -1.f, 0.f}, { 0.0f, 0.0f }},
-        {{ 1.0f, -1.0f, -1.0f }, { 0.f, -1.f, 0.f}, { 1.0f, 0.0f }},
-        {{ 1.0f, -1.0f, 1.0f }, { 0.f, -1.f, 0.f}, { 1.0f, 1.0f }},
-        {{ -1.0f, -1.0f, 1.0f }, { 0.f, -1.f, 0.f}, { 0.0f, 1.0f }},
-
-        {{ -1.0f, -1.0f, 1.0f }, { -1.f, 0.f, 0.f}, { 0.0f, 0.0f }},
-        {{ -1.0f, -1.0f, -1.0f }, { -1.f, 0.f, 0.f}, { 1.0f, 0.0f }},
-        {{ -1.0f, 1.0f, -1.0f }, { -1.f, 0.f, 0.f}, { 1.0f, 1.0f }},
-        {{ -1.0f, 1.0f, 1.0f }, { -1.f, 0.f, 0.f}, { 0.0f, 1.0f }},
-
-        {{ 1.0f, -1.0f, 1.0f }, {  1.f, 0.f, 0.f}, { 0.0f, 0.0f }},
-        {{ 1.0f, -1.0f, -1.0f }, {  1.f, 0.f, 0.f}, { 1.0f, 0.0f }},
-        {{ 1.0f, 1.0f, -1.0f }, {  1.f, 0.f, 0.f}, { 1.0f, 1.0f }},
-        {{ 1.0f, 1.0f, 1.0f }, {  1.f, 0.f, 0.f}, { 0.0f, 1.0f }},
-
-        {{ -1.0f, -1.0f, -1.0f }, {  0.f, 0.f, -1.f }, {0.0f, 0.0f }},
-        {{ 1.0f, -1.0f, -1.0f }, {  0.f, 0.f, -1.f }, {1.0f, 0.0f }},
-        {{ 1.0f, 1.0f, -1.0f }, {  0.f, 0.f, -1.f}, { 1.0f, 1.0f }},
-        {{ -1.0f, 1.0f, -1.0f }, {  0.f, 0.f, -1.f}, { 0.0f, 1.0f }},
-
-        {{ -1.0f, -1.0f, 1.0f }, { 0.f, 0.f, 1.f}, {0.0f, 0.0f }},
-        {{ 1.0f, -1.0f, 1.0f }, { 0.f, 0.f,  1.f}, { 1.0f, 0.0f }},
-        {{ 1.0f, 1.0f, 1.0f }, { 0.f, 0.f, 1.f}, { 1.0f, 1.0f }},
-        {{ -1.0f, 1.0f, 1.0f }, { 0.f, 0.f, 1.f}, {0.0f, 1.0f }},
-    };
-
-    Vertex plane[] =
-    {
-        {{ -500.f, 0.f, -500.f}, { 0.f, 1.f, 0.f}, { 0.f, 0.f }},
-        {{ -500.f, 0.f,  500.f}, { 0.f, 1.f, 0.f}, { 0.f, 1.f }},
-        {{ 500.f, 0.f,  500.f}, { 0.f, 1.f, 0.f}, { 1.f, 1.f }},
-        {{ 500.f, 0.f, -500.f}, { 0.f, 1.f, 0.f}, { 1.f, 0.f }},
-    };
-
-    rpr_int indices[] =
-    {
-        3,1,0,
-        2,1,3,
-
-        6,4,5,
-        7,4,6,
-
-        11,9,8,
-        10,9,11,
-
-        14,12,13,
-        15,12,14,
-
-        19,17,16,
-        18,17,19,
-
-        22,20,21,
-        23,20,22
-    };
-
-    rpr_int num_face_vertices[] =
-    {
-        3, 3, 3, 3, 3, 3, 3, 3, 3, 3, 3, 3
-    };
-
-    //meshes
-    rpr_shape mesh = NULL; status = rprContextCreateMesh(context,
-        (rpr_float const*)&cube[0], 24, sizeof(Vertex),
-        (rpr_float const*)((char*)&cube[0] + sizeof(rpr_float) * 3), 24, sizeof(Vertex),
-        (rpr_float const*)((char*)&cube[0] + sizeof(rpr_float) * 6), 24, sizeof(Vertex),
-        (rpr_int const*)indices, sizeof(rpr_int),
-        (rpr_int const*)indices, sizeof(rpr_int),
-        (rpr_int const*)indices, sizeof(rpr_int),
-        num_face_vertices, 12, &mesh);
-    assert(status == RPR_SUCCESS);
-    status = rprSceneAttachShape(scene, mesh);
-    assert(status == RPR_SUCCESS);
-    matrix m = rotation_x(static_cast<float>(M_PI_4)) * rotation_y(static_cast<float>(M_PI));
-    status = rprShapeSetTransform(mesh, false, &m.m00);
-    assert(status == RPR_SUCCESS);
-
-    rpr_shape plane_mesh = NULL; status = rprContextCreateMesh(context,
-        (rpr_float const*)&plane[0], 4, sizeof(Vertex),
-        (rpr_float const*)((char*)&plane[0] + sizeof(rpr_float) * 3), 4, sizeof(Vertex),
-        (rpr_float const*)((char*)&plane[0] + sizeof(rpr_float) * 6), 4, sizeof(Vertex),
-        (rpr_int const*)indices, sizeof(rpr_int),
-        (rpr_int const*)indices, sizeof(rpr_int),
-        (rpr_int const*)indices, sizeof(rpr_int),
-        num_face_vertices, 2, &plane_mesh);
-    assert(status == RPR_SUCCESS);
-    status = rprSceneAttachShape(scene, plane_mesh);
-    assert(status == RPR_SUCCESS);
-
-    //camera
-    rpr_camera camera = NULL; status = rprContextCreateCamera(context, &camera);
-    assert(status == RPR_SUCCESS);
-    status = rprCameraLookAt(camera, 0, 3, 10, 0, 0, 0, 0, 1, 0);
-    assert(status == RPR_SUCCESS);
-    status = rprCameraSetFocalLength(camera, 50.f);
-    assert(status == RPR_SUCCESS);
-    status = rprCameraSetFStop(camera, 5.4f);
-    assert(status == RPR_SUCCESS);
-    status = rprSceneSetCamera(scene, camera);
-    assert(status == RPR_SUCCESS);
-
-    //material
-    rpr_material_node diffuse = NULL; status = rprMaterialSystemCreateNode(matsys, RPR_MATERIAL_NODE_DIFFUSE, &diffuse);
-    assert(status == RPR_SUCCESS);
-    status = rprMaterialNodeSetInputF(diffuse, "color", 0.7f, 0.7f, 0.0f, 0.0f);
-    assert(status == RPR_SUCCESS);
-    status = rprShapeSetMaterial(mesh, diffuse);
-    assert(status == RPR_SUCCESS);
-    status = rprShapeSetMaterial(plane_mesh, diffuse);
-    assert(status == RPR_SUCCESS);
-
-    //light
-    rpr_light light = NULL; status = rprContextCreatePointLight(context, &light);
-    assert(status == RPR_SUCCESS);
-    matrix lightm = translation(float3(0, 6, 0));
-    status = rprLightSetTransform(light, true, &lightm.m00);
-    assert(status == RPR_SUCCESS);
-    status = rprPointLightSetRadiantPower3f(light, 60, 60, 60);
-    assert(status == RPR_SUCCESS);
-    status = rprSceneAttachLight(scene, light);
-    assert(status == RPR_SUCCESS);
-
-    //output
-    rpr_framebuffer_desc desc;
-    desc.fb_width = 800;
-    desc.fb_height = 600;
-    rpr_framebuffer_format fmt = { 4, RPR_COMPONENT_TYPE_FLOAT32 };
-    rpr_framebuffer frame_buffer = NULL; status = rprContextCreateFrameBuffer(context, fmt, &desc, &frame_buffer);
-    assert(status == RPR_SUCCESS);
-    status = rprContextSetAOV(context, RPR_AOV_COLOR, frame_buffer);
-    assert(status == RPR_SUCCESS);
-    status = rprFrameBufferClear(frame_buffer);  assert(status == RPR_SUCCESS);
-    assert(status == RPR_SUCCESS);
-
-    //render
-    for (int i = 0; i < kRenderIterations; ++i)
-    {
-        status = rprContextRenderTile(context, 10, desc.fb_width/2, 10, desc.fb_height/2);
-        //status = rprContextRender(context);
-        assert(status == RPR_SUCCESS);
-    }
-
-    rprFrameBufferSaveToFile(frame_buffer, "Output/Tiled_Render.png");
-
-    //clear
-    FR_MACRO_CLEAN_SHAPE_RELEASE(plane_mesh, scene);
-    status = rprSceneDetachLight(scene, light);
-    assert(status == RPR_SUCCESS);
-    status = rprObjectDelete(light); light = NULL;
-    assert(status == RPR_SUCCESS);
-    FR_MACRO_CLEAN_SHAPE_RELEASE(mesh, scene);
-    rprObjectDelete(diffuse);
-    status = rprSceneSetCamera(scene, NULL);
-    assert(status == RPR_SUCCESS);
-    status = rprObjectDelete(scene); scene = NULL;
-    assert(status == RPR_SUCCESS);
-
-    status = rprObjectDelete(camera); camera = NULL;
-    assert(status == RPR_SUCCESS);
-    status = rprObjectDelete(frame_buffer); frame_buffer = NULL;
-    assert(status == RPR_SUCCESS);
-    status = rprObjectDelete(matsys); matsys = NULL;
-    assert(status == RPR_SUCCESS);
-    status = rprObjectDelete(context); context = NULL;
-    assert(status == RPR_SUCCESS);
-}
-
-void AOVTest()
-{
-    rpr_int status = RPR_SUCCESS;
-
-    //context, scene and mat. system
-    rpr_context	context;
-    status = rprCreateContext(RPR_API_VERSION, nullptr, 0, RPR_CREATION_FLAGS_ENABLE_GPU0, NULL, NULL, &context);
-    assert(status == RPR_SUCCESS);
-    rpr_material_system matsys = NULL;
-    status = rprContextCreateMaterialSystem(context, 0, &matsys);
-    assert(status == RPR_SUCCESS);
-    rpr_scene scene = NULL; status = rprContextCreateScene(context, &scene);
-    assert(status == RPR_SUCCESS);
-
-    struct Vertex
-    {
-        rpr_float pos[3];
-        rpr_float norm[3];
-        rpr_float tex[2];
-    };
-
-    Vertex cube[] =
-    {
-        {{ -1.0f, 1.0f, -1.0f}, { 0.f, 1.f, 0.f}, { 0.0f, 0.0f }},
-        {{ 1.0f, 1.0f, -1.0f}, { 0.f, 1.f, 0.f}, { 1.0f, 0.0f }},
-        {{ 1.0f, 1.0f, 1.0f }, { 0.f, 1.f, 0.f}, { 1.0f, 1.0f }},
-        {{ -1.0f, 1.0f, 1.0f }, { 0.f, 1.f, 0.f}, { 0.0f, 1.0f }},
-
-        {{ -1.0f, -1.0f, -1.0f }, { 0.f, -1.f, 0.f}, { 0.0f, 0.0f }},
-        {{ 1.0f, -1.0f, -1.0f }, { 0.f, -1.f, 0.f}, { 1.0f, 0.0f }},
-        {{ 1.0f, -1.0f, 1.0f }, { 0.f, -1.f, 0.f}, { 1.0f, 1.0f }},
-        {{ -1.0f, -1.0f, 1.0f }, { 0.f, -1.f, 0.f}, { 0.0f, 1.0f }},
-
-        {{ -1.0f, -1.0f, 1.0f }, { -1.f, 0.f, 0.f}, { 0.0f, 0.0f }},
-        {{ -1.0f, -1.0f, -1.0f }, { -1.f, 0.f, 0.f}, { 1.0f, 0.0f }},
-        {{ -1.0f, 1.0f, -1.0f }, { -1.f, 0.f, 0.f}, { 1.0f, 1.0f }},
-        {{ -1.0f, 1.0f, 1.0f }, { -1.f, 0.f, 0.f}, { 0.0f, 1.0f }},
-
-        {{ 1.0f, -1.0f, 1.0f }, {  1.f, 0.f, 0.f}, { 0.0f, 0.0f }},
-        {{ 1.0f, -1.0f, -1.0f }, {  1.f, 0.f, 0.f}, { 1.0f, 0.0f }},
-        {{ 1.0f, 1.0f, -1.0f }, {  1.f, 0.f, 0.f}, { 1.0f, 1.0f }},
-        {{ 1.0f, 1.0f, 1.0f }, {  1.f, 0.f, 0.f}, { 0.0f, 1.0f }},
-
-        {{ -1.0f, -1.0f, -1.0f }, {  0.f, 0.f, -1.f }, {0.0f, 0.0f }},
-        {{ 1.0f, -1.0f, -1.0f }, {  0.f, 0.f, -1.f }, {1.0f, 0.0f }},
-        {{ 1.0f, 1.0f, -1.0f }, {  0.f, 0.f, -1.f}, { 1.0f, 1.0f }},
-        {{ -1.0f, 1.0f, -1.0f }, {  0.f, 0.f, -1.f}, { 0.0f, 1.0f }},
-
-        {{ -1.0f, -1.0f, 1.0f }, { 0.f, 0.f, 1.f}, {0.0f, 0.0f }},
-        {{ 1.0f, -1.0f, 1.0f }, { 0.f, 0.f,  1.f}, { 1.0f, 0.0f }},
-        {{ 1.0f, 1.0f, 1.0f }, { 0.f, 0.f, 1.f}, { 1.0f, 1.0f }},
-        {{ -1.0f, 1.0f, 1.0f }, { 0.f, 0.f, 1.f}, {0.0f, 1.0f }},
-    };
-
-    Vertex plane[] =
-    {
-        {{ -15.f, 0.f, -15.f}, { 0.f, 1.f, 0.f}, { 0.f, 0.f }},
-        {{ -15.f, 0.f,  15.f}, { 0.f, 1.f, 0.f}, { 0.f, 1.f }},
-        {{ 15.f, 0.f,  15.f}, { 0.f, 1.f, 0.f}, { 1.f, 1.f }},
-        {{ 15.f, 0.f, -15.f}, { 0.f, 1.f, 0.f}, { 1.f, 0.f }},
-    };
-
-    rpr_int indices[] =
-    {
-        3,1,0,
-        2,1,3,
-
-        6,4,5,
-        7,4,6,
-
-        11,9,8,
-        10,9,11,
-
-        14,12,13,
-        15,12,14,
-
-        19,17,16,
-        18,17,19,
-
-        22,20,21,
-        23,20,22
-    };
-
-    rpr_int num_face_vertices[] =
-    {
-        3, 3, 3, 3, 3, 3, 3, 3, 3, 3, 3, 3
-    };
-
-    rpr_shape mesh = NULL; status = rprContextCreateMesh(context,
-        (rpr_float const*)&cube[0], 24, sizeof(Vertex),
-        (rpr_float const*)((char*)&cube[0] + sizeof(rpr_float) * 3), 24, sizeof(Vertex),
-        (rpr_float const*)((char*)&cube[0] + sizeof(rpr_float) * 6), 24, sizeof(Vertex),
-        (rpr_int const*)indices, sizeof(rpr_int),
-        (rpr_int const*)indices, sizeof(rpr_int),
-        (rpr_int const*)indices, sizeof(rpr_int),
-        num_face_vertices, 12, &mesh);
-
-    assert(status == RPR_SUCCESS);
-
-    rpr_shape plane_mesh = NULL; status = rprContextCreateMesh(context,
-        (rpr_float const*)&plane[0], 4, sizeof(Vertex),
-        (rpr_float const*)((char*)&plane[0] + sizeof(rpr_float) * 3), 4, sizeof(Vertex),
-        (rpr_float const*)((char*)&plane[0] + sizeof(rpr_float) * 6), 4, sizeof(Vertex),
-        (rpr_int const*)indices, sizeof(rpr_int),
-        (rpr_int const*)indices, sizeof(rpr_int),
-        (rpr_int const*)indices, sizeof(rpr_int),
-        num_face_vertices, 2, &plane_mesh);
-
-    rpr_shape mesh1 = NULL; status = rprContextCreateInstance(context, mesh, &mesh1);
-    assert(status == RPR_SUCCESS);
-
-    //translate cubes
-    matrix m = translation(float3(-2, 1, 0));
-    status = rprShapeSetTransform(mesh1, true, &m.m00);
-    assert(status == RPR_SUCCESS);
-    matrix m1 = translation(float3(2, 1, 0)) * rotation_y(0.5);
-    status = rprShapeSetTransform(mesh, true, &m1.m00);
-    assert(status == RPR_SUCCESS);
-
-    //attach shapes
-    status = rprSceneAttachShape(scene, mesh);
-    assert(status == RPR_SUCCESS);
-    status = rprSceneAttachShape(scene, mesh1);
-    assert(status == RPR_SUCCESS);
-    status = rprSceneAttachShape(scene, plane_mesh);
-    assert(status == RPR_SUCCESS);
-
-    //camera
-    rpr_camera camera = NULL; status = rprContextCreateCamera(context, &camera);
-    assert(status == RPR_SUCCESS);
-    status = rprCameraLookAt(camera, 0, 3, 10, 0, 0, 0, 0, 1, 0);
-    assert(status == RPR_SUCCESS);
-    status = rprCameraSetSensorSize(camera, 22.5f, 15.f);
-    assert(status == RPR_SUCCESS);
-    status = rprCameraSetFocalLength(camera, 35.f);
-    assert(status == RPR_SUCCESS);
-    status = rprCameraSetFStop(camera, 6.4f);
-    assert(status == RPR_SUCCESS);
-    status = rprSceneSetCamera(scene, camera);
-    assert(status == RPR_SUCCESS);
-
-    status = rprContextSetScene(context, scene);
-    assert(status == RPR_SUCCESS);
-
-    //materials
-    rpr_material_node diffuse = NULL; status = rprMaterialSystemCreateNode(matsys, RPR_MATERIAL_NODE_DIFFUSE, &diffuse);
-    assert(status == RPR_SUCCESS);
-    status = rprMaterialNodeSetInputF(diffuse, "color", 0.9f, 0.9f, 0.f, 1.0f);
-    assert(status == RPR_SUCCESS);
-    rpr_image img = NULL; status = rprContextCreateImageFromFile(context, "../Resources/Textures/test_albedo1.jpg", &img);
-    assert(status == RPR_SUCCESS);
-    rpr_material_node materialNodeTexture = NULL; status = rprMaterialSystemCreateNode(matsys, RPR_MATERIAL_NODE_IMAGE_TEXTURE, &materialNodeTexture);
-    assert(status == RPR_SUCCESS);
-    status = rprMaterialNodeSetInputImageData(materialNodeTexture, "data", img);
-    assert(status == RPR_SUCCESS);
-    status = rprMaterialNodeSetInputN(diffuse, "color", materialNodeTexture);
-    assert(status == RPR_SUCCESS);
-
-    status = rprShapeSetMaterial(mesh, diffuse);
-    assert(status == RPR_SUCCESS);
-    status = rprShapeSetMaterial(mesh1, diffuse);
-    assert(status == RPR_SUCCESS);
-    status = rprShapeSetMaterial(plane_mesh, diffuse);
-    assert(status == RPR_SUCCESS);
-
-    //light
-    rpr_light light = NULL; status = rprContextCreatePointLight(context, &light);
-    assert(status == RPR_SUCCESS);
-    matrix lightm = translation(float3(0, 6, 0)) * rotation_z(3.14f);
-    status = rprLightSetTransform(light, true, &lightm.m00);
-    assert(status == RPR_SUCCESS);
-    status = rprPointLightSetRadiantPower3f(light, 100, 100, 100);
-    assert(status == RPR_SUCCESS);
-    status = rprSceneAttachLight(scene, light);
-    assert(status == RPR_SUCCESS);
-
-    //result buffer
-    rpr_framebuffer_desc desc;
-    desc.fb_width = 800;
-    desc.fb_height = 600;
-    rpr_framebuffer_format fmt = { 4, RPR_COMPONENT_TYPE_FLOAT32 };
-
-    const std::map<int, std::string> kAovs = { {RPR_AOV_COLOR, "RPR_AOV_COLOR"},
-                                        { RPR_AOV_OPACITY, "RPR_AOV_OPACITY" },
-                                        { RPR_AOV_WORLD_COORDINATE, "RPR_AOV_WORLD_COORDINATE"},
-                                        { RPR_AOV_UV, "RPR_AOV_UV"},
-                                        { RPR_AOV_MATERIAL_IDX, "RPR_AOV_MATERIAL_IDX"},
-                                        { RPR_AOV_GEOMETRIC_NORMAL, "RPR_AOV_GEOMETRIC_NORMAL"},
-                                        { RPR_AOV_SHADING_NORMAL, "RPR_AOV_SHADING_NORMAL"},
-                                        { RPR_AOV_DEPTH, "RPR_AOV_DEPTH"},
-                                        { RPR_AOV_OBJECT_ID, "RPR_AOV_OBJECT_ID"},
-                                        { RPR_AOV_OBJECT_GROUP_ID, "RPR_AOV_OBJECT_GROUP_ID"},};
-    for (auto aov : kAovs)
-    {
-        rpr_framebuffer buf = NULL; status = rprContextCreateFrameBuffer(context, fmt, &desc, &buf);
-        assert(status == RPR_SUCCESS);
-        status = rprContextSetAOV(context, aov.first, buf);
-        //some AOVs not supported now
-        if (status == FR_ERROR_UNIMPLEMENTED)
-        {
-            std::cout << "AOVTest():Warning " << aov.second << " is unsupported" << std::endl;
-            status = rprObjectDelete(buf); buf = NULL;
-            continue;
-        }
-        status = rprFrameBufferClear(buf);
-        assert(status == RPR_SUCCESS);
-    }
-    
-    //render
-    for (int i = 0; i < kRenderIterations; ++i)
-    {
-        status = rprContextRender(context);
-        assert(status == RPR_SUCCESS);
-    }
-
-    for (auto aov : kAovs)
-    {
-        rpr_framebuffer buf = NULL; 
-        status = rprContextGetAOV(context, aov.first, &buf);
-        //some AOVs not supported now
-        if (status == FR_ERROR_UNIMPLEMENTED)
-        {
-            continue;
-        }
-        const std::string name = "Output/AOVTest_" + aov.second + ".jpg";
-        status = rprFrameBufferSaveToFile(buf, name.c_str());
-        assert(status == RPR_SUCCESS);
-    }
-
-
-    //cleanup
-    FR_MACRO_CLEAN_SHAPE_RELEASE(mesh, scene);
-    FR_MACRO_CLEAN_SHAPE_RELEASE(mesh1, scene);
-    FR_MACRO_CLEAN_SHAPE_RELEASE(plane_mesh, scene);
-    FR_MACRO_SAFE_FRDELETE(img);
-    FR_MACRO_SAFE_FRDELETE(materialNodeTexture);
-    status = rprSceneDetachLight(scene, light);
-    assert(status == RPR_SUCCESS);
-    status = rprObjectDelete(light); light = NULL;
-    assert(status == RPR_SUCCESS);
-    status = rprSceneSetCamera(scene, NULL);
-    assert(status == RPR_SUCCESS);
-    rprObjectDelete(diffuse);
-    status = rprObjectDelete(scene); scene = NULL;
-    assert(status == RPR_SUCCESS);
-    status = rprObjectDelete(camera); camera = NULL;
-    assert(status == RPR_SUCCESS);
-
-    for (auto aov : kAovs)
-    {
-        rpr_framebuffer buf = NULL;
-        status = rprContextGetAOV(context, aov.first, &buf);
-        //some AOVs not supported now
-        if (status == FR_ERROR_UNIMPLEMENTED)
-        {
-            continue;
-        }
-        status = rprObjectDelete(buf); buf = NULL;
-        assert(status == RPR_SUCCESS);
-    }
-
-    status = rprObjectDelete(matsys); matsys = NULL;
-    assert(status == RPR_SUCCESS);
-    status = rprObjectDelete(context); context = NULL;
-    assert(status == RPR_SUCCESS);
-}
-void test_feature_cameraDOF()
-{
-    rpr_int status = RPR_SUCCESS;
-    //create context, material system and scene
-    rpr_context	context;
-    status = rprCreateContext(RPR_API_VERSION, nullptr, 0, RPR_CREATION_FLAGS_ENABLE_GPU0, NULL, NULL, &context);
-    //rpr_material_system matsys = NULL;
-    rpr_scene scene = NULL; status = rprContextCreateScene(context, &scene);
-    assert(status == RPR_SUCCESS);
-    status = rprContextSetScene(context, scene);
-    assert(status == RPR_SUCCESS);
-
-    float c = 0.5f;
-    float d = -7.0f;
-    float o = -7.0f;
-    float x = 0.6f;
-
-    Vertex meshVertices[] =
-    {
-        {{ -1.0f*x,   (0.0f + 0.5f)*c,  0.0f + o}, {    0.0f, 0.0f, 1.0f}, {    0.0f, 0.0f }},//0
-        {{ 1.0f*x,    (0.0f + 0.5f)*c,   0.0f + o}, {    0.0f, 0.0f, 1.0f}, {    1.0f, 0.0f }},//1
-        {{ 1.0f*x,   (-0.5f + 0.5f)*c,  0.0f + o }, {  0.0f, 0.0f, 1.0f}, {    1.0f, 1.0f }},//2
-        {{ -1.0f*x,    (-0.5f + 0.5f)*c, 0.0f + o }, { 0.0f, 0.0f, 1.0f}, {    0.0f, 1.0f }},//3
-
-        {{ -1.0f*x,   (0.0f + 0.8f)*c, 1.0f*d + o}, {    0.0f, 0.0f, 1.0f}, {    0.0f, 0.0f }},//4
-        {{ 1.0f*x,   (0.0f + 0.8f)*c, 1.0f*d + o}, {    0.0f, 0.0f, 1.0f}, {    1.0f, 0.0f }},//5
-        {{ 1.0f*x,    (-0.5f + 0.8f)*c, 1.0f*d + o }, {  0.0f, 0.0f, 1.0f}, {    1.0f, 1.0f }},//6
-        {{ -1.0f*x,    (-0.5f + 0.8f)*c, 1.0f*d + o }, { 0.0f, 0.0f, 1.0f}, {    0.0f, 1.0f }},//7
-
-                                                                                       // in the DOF unit test, we will focus on those 4 vertices :
-        {{ -1.0f*x,   (0.0f + 1.5f)*c, 2.0f*d + o}, {    0.0f, 0.0f, 1.0f}, {    0.0f, 0.0f }},//8
-        {{ 1.0f*x,    (0.0f + 1.5f)*c, 2.0f*d + o}, {    0.0f, 0.0f, 1.0f}, {    1.0f, 0.0f }},//9
-        {{ 1.0f*x,    (-0.5f + 1.5f)*c, 2.0f*d + o }, {  0.0f, 0.0f, 1.0f}, {    1.0f, 1.0f }},//10
-        {{ -1.0f*x,    (-0.5f + 1.5f)*c, 2.0f*d + o }, { 0.0f, 0.0f, 1.0f}, {    0.0f, 1.0f }},//11
-
-        {{ -1.0f*x,   (0.0f + 2.5f)*c, 3.0f*d + o}, {    0.0f, 0.0f, 1.0f}, {    0.0f, 0.0f }},//12
-        {{ 1.0f*x,    (0.0f + 2.5f)*c, 3.0f*d + o}, {    0.0f, 0.0f, 1.0f}, {    1.0f, 0.0f }},//13
-        {{ 1.0f*x,    (-0.5f + 2.5f)*c, 3.0f*d + o }, {  0.0f, 0.0f, 1.0f}, {    1.0f, 1.0f }},//14
-        {{ -1.0f*x,    (-0.5f + 2.5f)*c, 3.0f*d + o }, { 0.0f, 0.0f, 1.0f}, {    0.0f, 1.0f }},//15
-
-        {{ -1.0f*x,   (0.0f + 4.0f)*c, 4.0f*d + o}, {    0.0f, 0.0f, 1.0f}, {    0.0f, 0.0f }},//16
-        {{ 1.0f*x,    (0.0f + 4.0f)*c, 4.0f*d + o}, {    0.0f, 0.0f, 1.0f}, {    1.0f, 0.0f }},//17
-        {{ 1.0f*x,    (-0.5f + 4.0f)*c, 4.0f*d + o }, {  0.0f, 0.0f, 1.0f}, {    1.0f, 1.0f }},//18
-        {{ -1.0f*x,    (-0.5f + 4.0f)*c, 4.0f*d + o }, { 0.0f, 0.0f, 1.0f}, {    0.0f, 1.0f }},//19
-    };
-
-
-    rpr_int indices[] =
-    {
-        2,1,0,
-        3,2,0,
-
-        4 + 2,4 + 1,4 + 0,
-        4 + 3,4 + 2,4 + 0,
-
-        8 + 2,8 + 1,8 + 0,
-        8 + 3,8 + 2,8 + 0,
-
-        12 + 2,12 + 1,12 + 0,
-        12 + 3,12 + 2,12 + 0,
-
-        16 + 2,16 + 1,16 + 0,
-        16 + 3,16 + 2,16 + 0,
-
-    };
-
-    rpr_int num_face_vertices[] =
-    {
-        3, 3,
-        3, 3,
-        3, 3,
-        3, 3,
-        3, 3,
-    };
-
-    //mesh
-    rpr_shape mesh = 0; status = rprContextCreateMesh(context,
-                                                    (rpr_float const*)&meshVertices[0], sizeof(meshVertices) / sizeof(meshVertices[0]), sizeof(Vertex),
-                                                    (rpr_float const*)((char*)&meshVertices[0] + sizeof(rpr_float) * 3), sizeof(meshVertices) / sizeof(meshVertices[0]), sizeof(Vertex),
-                                                    (rpr_float const*)((char*)&meshVertices[0] + sizeof(rpr_float) * 6), sizeof(meshVertices) / sizeof(meshVertices[0]), sizeof(Vertex),
-                                                    (rpr_int const*)indices, sizeof(rpr_int),
-                                                    (rpr_int const*)indices, sizeof(rpr_int),
-                                                    (rpr_int const*)indices, sizeof(rpr_int),
-                                                    num_face_vertices, sizeof(num_face_vertices) / sizeof(num_face_vertices[0]), &mesh);
-    assert(status == RPR_SUCCESS);
-    status = rprSceneAttachShape(scene, mesh);
-    assert(status == RPR_SUCCESS);
-
-
-    //set camera
-    rpr_camera camera = NULL; status = rprContextCreateCamera(context, &camera);
-    assert(status == RPR_SUCCESS);
-    status = rprCameraLookAt(camera, 0.0f, +0.6f, 4.0f, 0.0f, +0.6f, 0.0f, 0.0f, 1.0f, 0.0f);
-    assert(status == RPR_SUCCESS);
-    status = rprCameraSetFocalLength(camera, 200.0f);
-    assert(status == RPR_SUCCESS);
-    status = rprCameraSetFStop(camera, 1.0f);
-    assert(status == RPR_SUCCESS);
-    status = rprCameraSetFocusDistance(camera, 25.0f);
-    assert(status == RPR_SUCCESS);
-    status = rprCameraSetMode(camera, RPR_CAMERA_MODE_PERSPECTIVE);
-    assert(status == RPR_SUCCESS);
-    status = rprSceneSetCamera(scene, camera);
-    assert(status == RPR_SUCCESS);
-
-    //output
-    rpr_framebuffer_desc desc;
-    desc.fb_width = 800;
-    desc.fb_height = 600;
-    rpr_framebuffer_format fmt = { 4, RPR_COMPONENT_TYPE_FLOAT32 };
-    rpr_framebuffer frame_buffer = NULL; status = rprContextCreateFrameBuffer(context, fmt, &desc, &frame_buffer);
-    assert(status == RPR_SUCCESS);
-    status = rprContextSetAOV(context, RPR_AOV_COLOR, frame_buffer);
-    assert(status == RPR_SUCCESS);
-    status = rprContextSetParameter1u(context, "rendermode", RPR_RENDER_MODE_GLOBAL_ILLUMINATION);
-    assert(status == RPR_SUCCESS);
-
-    //light
-    rpr_light light = NULL; status = rprContextCreatePointLight(context, &light);
-    assert(status == RPR_SUCCESS);
-    matrix lightm = translation(float3(0.0f, +0.6f, 4.0f));
-    status = rprLightSetTransform(light, true, &lightm.m00);
-    assert(status == RPR_SUCCESS);
-    status = rprPointLightSetRadiantPower3f(light, 1000, 1000, 1000);
-    assert(status == RPR_SUCCESS);
-    status = rprSceneAttachLight(scene, light);
-    assert(status == RPR_SUCCESS);
-    status = rprFrameBufferClear(frame_buffer);
-    assert(status == RPR_SUCCESS);
-
-    //render
-    for (rpr_int i = 0; i< kRenderIterations; i++)
-    {
-        status = rprContextRender(context);
-        assert(status == RPR_SUCCESS);
-    }
-
-    rprFrameBufferSaveToFile(frame_buffer, "Output/feature_cameraDOF.png");
-
-    //cleanup
-    status = rprSceneDetachLight(scene, light);
-    assert(status == RPR_SUCCESS);
-    status = rprObjectDelete(light); light = NULL;
-    assert(status == RPR_SUCCESS);
-    FR_MACRO_CLEAN_SHAPE_RELEASE(mesh, scene);
-    status = rprSceneSetCamera(scene, NULL);
-    assert(status == RPR_SUCCESS);
-    status = rprObjectDelete(scene); scene = NULL;
-    assert(status == RPR_SUCCESS);
-
-    status = rprObjectDelete(camera); camera = NULL;
-    assert(status == RPR_SUCCESS);
-    status = rprObjectDelete(frame_buffer); frame_buffer = NULL;
-    assert(status == RPR_SUCCESS);
-    status = rprObjectDelete(context); context = NULL;
-    assert(status == RPR_SUCCESS);
-}
-
-void test_feature_ContextImageFromData()
-{
-    rpr_int status = RPR_SUCCESS;
-    
-    //create context and scene
-    rpr_context	context;
-    status = rprCreateContext(RPR_API_VERSION, nullptr, 0, RPR_CREATION_FLAGS_ENABLE_GPU0, NULL, NULL, &context);
-    rpr_material_system matsys = NULL;
-    status = rprContextCreateMaterialSystem(context, 0, &matsys);
-    assert(status == RPR_SUCCESS);
-    rpr_scene scene = NULL;
-    status = rprContextCreateScene(context, &scene);
-    assert(status == RPR_SUCCESS);
-    status = rprContextSetScene(context, scene);
-    assert(status == RPR_SUCCESS);
-
-    //texture
-    rpr_image_format imageFormat;
-    memset(&imageFormat, 0, sizeof(imageFormat));
-    imageFormat.num_components = 4;
-    imageFormat.type = RPR_COMPONENT_TYPE_FLOAT32;
-    rpr_image_desc imageDesc;
-    memset(&imageDesc, 0, sizeof(imageDesc));
-    imageDesc.image_depth = 1;
-    imageDesc.image_width = 32;
-    imageDesc.image_height = 32;
-    imageDesc.image_row_pitch = imageDesc.image_width * sizeof(float) * 4;
-    imageDesc.image_slice_pitch = imageDesc.image_width * imageDesc.image_height * sizeof(float) * 4;
-    std::vector<float> dataImage(imageDesc.image_width  *  imageDesc.image_height * 4);
-
-    //first : fill texture with red
-    for (rpr_uint y = 0; y<imageDesc.image_height; y++)
-    {
-        for (rpr_uint x = 0; x<imageDesc.image_width; x++)
-        {
-            dataImage[x * 4 + y*imageDesc.image_width * 4 + 0] = 1.0f; // R
-            dataImage[x * 4 + y*imageDesc.image_width * 4 + 1] = 0.0f; // G
-            dataImage[x * 4 + y*imageDesc.image_width * 4 + 2] = 0.0f; // B
-            dataImage[x * 4 + y*imageDesc.image_width * 4 + 3] = 1.0f; // A
-        }
-    }
-
-    //second step : draw a square
-    for (rpr_uint y = 10; y<imageDesc.image_height; y++)
-    {
-        for (rpr_uint x = 10; x<imageDesc.image_width; x++)
-        {
-            dataImage[x * 4 + y*imageDesc.image_width * 4 + 0] = 0.0f; // R
-            dataImage[x * 4 + y*imageDesc.image_width * 4 + 1] = 0.7f; // G
-            dataImage[x * 4 + y*imageDesc.image_width * 4 + 2] = 0.2f; // B
-            dataImage[x * 4 + y*imageDesc.image_width * 4 + 3] = 1.0f; // A
-        }
-    }
-
-    //first point is blue
-    dataImage[0] = 0.0f;
-    dataImage[1] = 0.0f;
-    dataImage[2] = 1.0f;
-    dataImage[3] = 1.0f;
-
-    //last point is yellow
-    dataImage[imageDesc.image_width * imageDesc.image_height * 4 - 4] = 1.0f;
-    dataImage[imageDesc.image_width * imageDesc.image_height * 4 - 3] = 1.0f;
-    dataImage[imageDesc.image_width * imageDesc.image_height * 4 - 2] = 0.0f;
-    dataImage[imageDesc.image_width * imageDesc.image_height * 4 - 1] = 1.0f;
-
-    rpr_image imageBuilt = NULL; status = rprContextCreateImage(context, imageFormat, &imageDesc, dataImage.data(), &imageBuilt);
-    assert(status == RPR_SUCCESS);
-    //free memory
-    std::vector<float>().swap(dataImage);
-
-    //mesh
-    Vertex meshVertices[] = {
-        {{-2.0f,  2.0f, 0.0f}, {0.0f, 0.0f, 1.0f}, {0.0f, 0.0f}},
-        {{ 2.0f,  2.0f, 0.0f}, {0.0f, 0.0f, 1.0f}, {1.0f, 0.0f}},
-        {{ 2.0f, -2.0f, 0.0f}, {0.0f, 0.0f, 1.0f}, {1.0f, 1.0f}},
-        {{-2.0f, -2.0f, 0.0f}, {0.0f, 0.0f, 1.0f}, {0.0f, 1.0f}}
-    };
-    rpr_int indices[] = { 3, 2, 1, 0, };
-    rpr_int num_face_vertices[] = { 4, };
-
-    rpr_shape mesh = 0;
-    status = rprContextCreateMesh(context,
-        (rpr_float const*)&meshVertices[0], 4, sizeof(Vertex),
-        (rpr_float const*)((char*)&meshVertices[0] + sizeof(rpr_float) * 3), 4, sizeof(Vertex),
-        (rpr_float const*)((char*)&meshVertices[0] + sizeof(rpr_float) * 6), 4, sizeof(Vertex),
-        (rpr_int const*)indices, sizeof(rpr_int),
-        (rpr_int const*)indices, sizeof(rpr_int),
-        (rpr_int const*)indices, sizeof(rpr_int),
-        num_face_vertices, 1, &mesh);
-    assert(status == RPR_SUCCESS);
-    status = rprSceneAttachShape(scene, mesh);
-    assert(status == RPR_SUCCESS);
-
-    //materials
-    rpr_material_node textureNormalMap = NULL; status = rprMaterialSystemCreateNode(matsys, RPR_MATERIAL_NODE_IMAGE_TEXTURE, &textureNormalMap);
-    assert(status == RPR_SUCCESS);
-    status = rprMaterialNodeSetInputImageData(textureNormalMap, "data", imageBuilt);
-    assert(status == RPR_SUCCESS);
-    rpr_material_node diffuseSphere = NULL; status = rprMaterialSystemCreateNode(matsys, RPR_MATERIAL_NODE_DIFFUSE, &diffuseSphere);
-    assert(status == RPR_SUCCESS);
-    status = rprMaterialNodeSetInputN(diffuseSphere, "color", textureNormalMap);
-    assert(status == RPR_SUCCESS);
-    status = rprShapeSetMaterial(mesh, diffuseSphere);
-    assert(status == RPR_SUCCESS);
-
-    //camera
-    rpr_camera camera = NULL; status = rprContextCreateCamera(context, &camera);
-    assert(status == RPR_SUCCESS);
-    status = rprCameraLookAt(camera, 0, 0, 7, 0, 0, 0, 0, 1, 0);
-    assert(status == RPR_SUCCESS);
-    status = rprSceneSetCamera(scene, camera);
-    assert(status == RPR_SUCCESS);
-
-    //light
-    rpr_light light = NULL; status = rprContextCreatePointLight(context, &light);
-    assert(status == RPR_SUCCESS);
-    matrix lightm = translation(float3(0, 0, 4)) * rotation_z(3.14f);
-    status = rprLightSetTransform(light, true, &lightm.m00);
-    assert(status == RPR_SUCCESS);
-    status = rprPointLightSetRadiantPower3f(light, 40, 40, 40);
-    assert(status == RPR_SUCCESS);
-    status = rprSceneAttachLight(scene, light);
-    assert(status == RPR_SUCCESS);
-
-    //output
-    rpr_framebuffer_desc desc;
-    desc.fb_width = 800;
-    desc.fb_height = 600;
-    rpr_framebuffer_format fmt = { 4, RPR_COMPONENT_TYPE_FLOAT32 };
-    rpr_framebuffer frame_buffer = NULL; status = rprContextCreateFrameBuffer(context, fmt, &desc, &frame_buffer);
-    assert(status == RPR_SUCCESS);
-    status = rprContextSetAOV(context, RPR_AOV_COLOR, frame_buffer);
-    assert(status == RPR_SUCCESS);
-    status = rprFrameBufferClear(frame_buffer);
-    assert(status == RPR_SUCCESS);
-
-    //render
-    for (rpr_int i = 0; i < kRenderIterations; ++i)
-    {
-        status = rprContextRender(context);
-        assert(status == RPR_SUCCESS);
-    }
-
-    rprFrameBufferSaveToFile(frame_buffer, "Output/feature_ContextImageFromData.png");
-
-    //cleanup
-    FR_MACRO_SAFE_FRDELETE(textureNormalMap);
-    status = rprObjectDelete(imageBuilt);
-    assert(status == RPR_SUCCESS);
-    status = rprObjectDelete(frame_buffer); frame_buffer = NULL;
-    assert(status == RPR_SUCCESS);
-    status = rprSceneDetachLight(scene, light);
-    assert(status == RPR_SUCCESS);
-    status = rprObjectDelete(light); light = NULL;
-    assert(status == RPR_SUCCESS);
-    status = rprSceneSetCamera(scene, NULL);
-    assert(status == RPR_SUCCESS);
-    status = rprObjectDelete(camera); camera = NULL;
-    assert(status == RPR_SUCCESS);
-    FR_MACRO_CLEAN_SHAPE_RELEASE(mesh, scene);
-    status = rprObjectDelete(diffuseSphere);
-    assert(status == RPR_SUCCESS);
-    status = rprObjectDelete(scene); scene = NULL;
-    assert(status == RPR_SUCCESS);
-    status = rprObjectDelete(matsys); matsys = NULL;
-    assert(status == RPR_SUCCESS);
-    status = rprObjectDelete(context); context = NULL;
-    assert(status == RPR_SUCCESS);
-}
-
-//test RPR_MATERIAL_NODE_INPUT_LOOKUP and rprContextCreateMeshEx unsupported
-void test_feature_multiUV()
-{
-    rpr_int status = RPR_SUCCESS;
-
-    //create context and scene
-    rpr_context	context;
-    status = rprCreateContext(RPR_API_VERSION, nullptr, 0, RPR_CREATION_FLAGS_ENABLE_GPU0, NULL, NULL, &context);
-    assert(status == RPR_SUCCESS);
-    rpr_material_system matsys = NULL;
-    status = rprContextCreateMaterialSystem(context, 0, &matsys);
-    assert(status == RPR_SUCCESS);
-    rpr_scene scene = NULL; status = rprContextCreateScene(context, &scene);
-    assert(status == RPR_SUCCESS);
-    status = rprContextSetScene(context, scene);
-    assert(status == RPR_SUCCESS);
-
-    
-    rpr_material_node uv_node = NULL;
-    status = rprMaterialSystemCreateNode(matsys, RPR_MATERIAL_NODE_INPUT_LOOKUP, &uv_node);
-    assert(status == RPR_ERROR_UNSUPPORTED);
-      
-    VertexMT meshVertices[] =
-    {
-        {{-2.0f,  2.0f, 0.0f}, {0.0f, 0.0f, 1.0f}, {0.0f, 0.0f}, {1.0f, 1.0f}},
-        {{ 2.0f,  2.0f, 0.0f}, {0.0f, 0.0f, 1.0f}, {1.0f, 0.0f}, {0.0f, 1.0f}},
-        {{ 2.0f, -2.0f, 0.0f}, {0.0f, 0.0f, 1.0f}, {1.0f, 1.0f}, {0.0f, 0.0f}},
-        {{-2.0f, -2.0f, 0.0f}, {0.0f, 0.0f, 1.0f}, {0.0f, 1.0f}, {1.0f, 0.0f}}
-    };
-    rpr_int indices[] =
-    {
-        3,2,1,0,
-    };
-    rpr_int num_face_vertices[] =
-    {
-        4,
-    };
-
-    //TODO: codestyle
-    unsigned int meshVertices_nbOfElement = sizeof(meshVertices) / sizeof(meshVertices[0]);
-    unsigned int num_face_vertices_nbOfElement = sizeof(num_face_vertices) / sizeof(num_face_vertices[0]);
-    rpr_shape mesh = 0;
-
-    const rpr_float* texcoords[] = { (rpr_float const*)((char*)&meshVertices[0] + sizeof(rpr_float) * 6), (rpr_float const*)((char*)&meshVertices[0] + sizeof(rpr_float) * 8) };
-    size_t num_texcoords[] = { meshVertices_nbOfElement,  meshVertices_nbOfElement };
-    rpr_int texcoord_stride[] = { sizeof(VertexMT)   ,   sizeof(VertexMT) };
-    const rpr_int*   texcoord_indices_[] = { indices,   indices };
-    rpr_int tidx_stride_[] = { sizeof(rpr_int)   ,sizeof(rpr_int) };
-
-    status = rprContextCreateMeshEx(context,
-        (rpr_float const*)&meshVertices[0], meshVertices_nbOfElement, sizeof(VertexMT),
-        (rpr_float const*)((char*)&meshVertices[0] + sizeof(rpr_float) * 3), meshVertices_nbOfElement, sizeof(VertexMT),
-        nullptr, 0, 0,
-        2,
-        texcoords, num_texcoords, texcoord_stride,
-        (rpr_int const*)indices, sizeof(rpr_int),
-        (rpr_int const*)indices, sizeof(rpr_int),
-
-        texcoord_indices_, tidx_stride_,
-
-        num_face_vertices, num_face_vertices_nbOfElement, &mesh);
-    assert(status == RPR_ERROR_UNSUPPORTED);
-
-    //cleanup
-    status = rprSceneSetCamera(scene, NULL);
-    assert(status == RPR_SUCCESS);
-    status = rprObjectDelete(scene); scene = NULL;
-    assert(status == RPR_SUCCESS);
-    status = rprObjectDelete(matsys); matsys = NULL;
-    assert(status == RPR_SUCCESS);
-    status = rprObjectDelete(context); context = NULL;
-    assert(status == RPR_SUCCESS);
-}
-
-void test_apiMecha_Light()
-{
-    rpr_int status = RPR_SUCCESS;
-    //create context and scene
-    rpr_context	context;
-    status = rprCreateContext(RPR_API_VERSION, nullptr, 0, RPR_CREATION_FLAGS_ENABLE_GPU0, NULL, NULL, &context);
-    assert(status == RPR_SUCCESS);
-    rpr_scene scene = NULL; status = rprContextCreateScene(context, &scene);
-    assert(status == RPR_SUCCESS);
-
-    for (rpr_int iter = 0; iter<3; iter++)//add/destroy several times
-    {
-
-        rpr_light lightDir = NULL; status = rprContextCreateDirectionalLight(context, &lightDir);
-        assert(status == RPR_SUCCESS);
-        rpr_light lightEnv = NULL; status = rprContextCreateEnvironmentLight(context, &lightEnv);
-        assert(status == RPR_SUCCESS);
-        rpr_light lightPoint = NULL; status = rprContextCreatePointLight(context, &lightPoint);
-        assert(status == RPR_SUCCESS);
-        rpr_light lightSpot = NULL; status = rprContextCreateSpotLight(context, &lightSpot);
-        assert(status == RPR_SUCCESS);
-
-        matrix transform = translation(float3(-0.7f, 0.5f, 1.5f));
-
-        status = rprLightSetTransform(lightDir, true, &transform.m00);
-        assert(status == RPR_SUCCESS);
-        status = rprLightSetTransform(lightEnv, true, &transform.m00);
-        assert(status == RPR_SUCCESS);
-        status = rprLightSetTransform(lightPoint, true, &transform.m00);
-        assert(status == RPR_SUCCESS);
-        status = rprLightSetTransform(lightSpot, true, &transform.m00);
-        assert(status == RPR_SUCCESS);
-
-        size_t querrySize = 0;
-        char* querryData = (char*)malloc(1);
-
-        for (rpr_int i = 0; i<4; i++)
-        {
-            rpr_light pLightTest = NULL;
-            rpr_light_type LightTypeShouldBe = 0;
-            if (i == 0) { pLightTest = lightDir;    LightTypeShouldBe = RPR_LIGHT_TYPE_DIRECTIONAL; }
-            else if (i == 1) { pLightTest = lightEnv;    LightTypeShouldBe = RPR_LIGHT_TYPE_ENVIRONMENT; }
-            else if (i == 2) { pLightTest = lightPoint;  LightTypeShouldBe = RPR_LIGHT_TYPE_POINT; }
-            else if (i == 3) { pLightTest = lightSpot;   LightTypeShouldBe = RPR_LIGHT_TYPE_SPOT; }
-            else { assert(false); }
-
-            status = rprLightGetInfo(pLightTest, RPR_LIGHT_TRANSFORM, 0, NULL, &querrySize);
-            assert(status == RPR_SUCCESS);
-            querryData = (char*)realloc(querryData, querrySize);
-            status = rprLightGetInfo(pLightTest, RPR_LIGHT_TRANSFORM, querrySize, querryData, NULL);
-            assert(status == RPR_SUCCESS);
-            if (querrySize != sizeof(matrix)) { assert(false); }
-            if (memcmp(querryData, &transform.m00, querrySize) != 0) { assert(false); }
-
-            status = rprLightGetInfo(pLightTest, RPR_LIGHT_TYPE, 0, NULL, &querrySize);
-            assert(status == RPR_SUCCESS);
-            querryData = (char*)realloc(querryData, querrySize);
-            status = rprLightGetInfo(pLightTest, RPR_LIGHT_TYPE, querrySize, querryData, NULL);
-            assert(status == RPR_SUCCESS);
-            if (querrySize != sizeof(rpr_light_type)) { assert(false); }
-            if (memcmp(querryData, &LightTypeShouldBe, querrySize) != 0) { assert(false); }
-        }
-
-        free(querryData); querryData = NULL;
-
-        //attach
-        status = rprSceneAttachLight(scene, lightDir);
-        assert(status == RPR_SUCCESS);
-        status = rprSceneAttachLight(scene, lightEnv);
-        assert(status == RPR_SUCCESS);
-        status = rprSceneAttachLight(scene, lightPoint);
-        assert(status == RPR_SUCCESS);
-        status = rprSceneAttachLight(scene, lightSpot);
-        assert(status == RPR_SUCCESS);
-
-        //detach
-        status = rprSceneDetachLight(scene, lightDir);
-        assert(status == RPR_SUCCESS);
-        status = rprSceneDetachLight(scene, lightEnv);
-        assert(status == RPR_SUCCESS);
-        status = rprSceneDetachLight(scene, lightPoint);
-        assert(status == RPR_SUCCESS);
-        status = rprSceneDetachLight(scene, lightSpot);
-        assert(status == RPR_SUCCESS);
-
-        //cleanup
-        status = rprObjectDelete(lightDir); lightDir = NULL;
-        assert(status == RPR_SUCCESS);
-        status = rprObjectDelete(lightEnv); lightEnv = NULL;
-        assert(status == RPR_SUCCESS);
-        status = rprObjectDelete(lightPoint); lightPoint = NULL;
-        assert(status == RPR_SUCCESS);
-        status = rprObjectDelete(lightSpot); lightSpot = NULL;
-        assert(status == RPR_SUCCESS);
-    }
-
-    status = rprObjectDelete(scene); scene = NULL;
-    assert(status == RPR_SUCCESS);
-    status = rprObjectDelete(context); context = NULL;
-    assert(status == RPR_SUCCESS);
-}
-
-void test_feature_LightDirectional()
-{
-    rpr_int status = RPR_SUCCESS;
-
-    //create context and scene
-    rpr_context	context;
-    status = rprCreateContext(RPR_API_VERSION, nullptr, 0, RPR_CREATION_FLAGS_ENABLE_GPU0, NULL, NULL, &context);
-    assert(status == RPR_SUCCESS);
-    rpr_material_system matsys = NULL;
-    status = rprContextCreateMaterialSystem(context, 0, &matsys);
-    assert(status == RPR_SUCCESS);
-    rpr_scene scene = NULL; status = rprContextCreateScene(context, &scene);
-    assert(status == RPR_SUCCESS);
-    status = rprContextSetScene(context, scene);
-    assert(status == RPR_SUCCESS);
-
-/*
-    //vertex data
-    float c = 0.5f;
-    float d = -7.0f;
-    float o = -7.0f;
-    float x = 0.6f;
-*/
-    Vertex meshVertices[] =
-    {
-        {{ -2.0f, 2.0f, 0.0f}, {    0.0f, 0.0f, +1.0f}, {    0.0f, 0.0f }},
-        {{  2.0f, 2.0f, 0.0f}, {    0.0f, 0.0f, +1.0f}, {    1.0f, 0.0f  }},
-        {{  2.0f, -2.0f, 0.0f }, {  0.0f, 0.0f, +1.0f}, {    1.0f, 1.0f  }},
-        {{  -2.0f, -2.0f, 0.0f }, { 0.0f, 0.0f, +1.0f}, {    0.0f, 1.0f }},
-    };
-    rpr_int indices[] =
-    {
-        3,2,1,0,
-    };
-    rpr_int num_face_vertices[] =
-    {
-        4,
-    };
-
-    //mesh
-    rpr_shape mesh = 0; status = rprContextCreateMesh(context,
-        (rpr_float const*)&meshVertices[0], sizeof(meshVertices) / sizeof(meshVertices[0]), sizeof(Vertex),
-        (rpr_float const*)((char*)&meshVertices[0] + sizeof(rpr_float) * 3), sizeof(meshVertices) / sizeof(meshVertices[0]), sizeof(Vertex),
-        (rpr_float const*)((char*)&meshVertices[0] + sizeof(rpr_float) * 6), sizeof(meshVertices) / sizeof(meshVertices[0]), sizeof(Vertex),
-        (rpr_int const*)indices, sizeof(rpr_int),
-        (rpr_int const*)indices, sizeof(rpr_int),
-        (rpr_int const*)indices, sizeof(rpr_int),
-        num_face_vertices, sizeof(num_face_vertices) / sizeof(num_face_vertices[0]), &mesh);
-    status = rprSceneAttachShape(scene, mesh);
-    assert(status == RPR_SUCCESS);
-    //camera
-    rpr_camera camera = NULL; status = rprContextCreateCamera(context, &camera);
-    assert(status == RPR_SUCCESS);
-    status = rprCameraLookAt(camera, 0, 0, 7, 0, 0, 0, 0, 1, 0);
-    assert(status == RPR_SUCCESS);
-    status = rprSceneSetCamera(scene, camera);
-    assert(status == RPR_SUCCESS);
-
-
-    rpr_framebuffer_desc desc;
-    desc.fb_width = 800;
-    desc.fb_height = 600;
-
-    //shader
-    rpr_material_node shader_lambert = NULL; status = rprMaterialSystemCreateNode(matsys, RPR_MATERIAL_NODE_DIFFUSE, &shader_lambert);
-    status = rprMaterialNodeSetInputF(shader_lambert, "color", 0.0f, 0.5f, 1.0f, 1.0f);
-    assert(status == RPR_SUCCESS);
-    status = rprShapeSetMaterial(mesh, shader_lambert);
-    assert(status == RPR_SUCCESS);
-
-
-    //light
-    rpr_light light = NULL; status = rprContextCreateDirectionalLight(context, &light);
-    assert(status == RPR_SUCCESS);
-    matrix lightm = translation(float3(1.0f, 0.0f, 1.0f)) * rotation_y(0.5f*3.14f / 2.0f);
-    status = rprLightSetTransform(light, true, &lightm.m00);
-    assert(status == RPR_SUCCESS);
-    status = rprDirectionalLightSetRadiantPower3f(light, 1.0f, 1.0f, 1.0f);
-    assert(status == RPR_SUCCESS);
-    status = rprSceneAttachLight(scene, light);
-    assert(status == RPR_SUCCESS);
-
-
-    rpr_framebuffer_format fmt = { 4, RPR_COMPONENT_TYPE_FLOAT32 };
-    rpr_framebuffer frame_buffer = NULL; status = rprContextCreateFrameBuffer(context, fmt, &desc, &frame_buffer);
-    assert(status == RPR_SUCCESS);
-
-    status = rprContextSetAOV(context, RPR_AOV_COLOR, frame_buffer);
-    assert(status == RPR_SUCCESS);
-
-    status = rprFrameBufferClear(frame_buffer);
-    assert(status == RPR_SUCCESS);
-
-    //render
-    for (rpr_int i = 0; i < kRenderIterations; i++)
-    {
-        status = rprContextRender(context);
-        assert(status == RPR_SUCCESS);
-    }
-    rprFrameBufferSaveToFile(frame_buffer, "Output/feature_LightDirectional.png");
-
-    //dynamic:
-    matrix lightm2 = translation(float3(0.0f, 0.0f, 1.0f)) * rotation_y(0.0f*3.14f / 2.0f);
-    status = rprLightSetTransform(light, false, &lightm2.m00);
-    assert(status == RPR_SUCCESS);
-    status = rprDirectionalLightSetRadiantPower3f(light, 8.0f, 8.0f, 0.0f);
-    assert(status == RPR_SUCCESS);
-    status = rprFrameBufferClear(frame_buffer);
-    assert(status == RPR_SUCCESS);
-
-    for (rpr_int i = 0; i < kRenderIterations; i++)
-    {
-        status = rprContextRender(context);
-        assert(status == RPR_SUCCESS);
-    }
-
-    rprFrameBufferSaveToFile(frame_buffer, "Output/feature_LightDirectional_dynamic.png");
-
-    //cleanup
-    status = rprObjectDelete(shader_lambert);
-    assert(status == RPR_SUCCESS);
-    FR_MACRO_CLEAN_SHAPE_RELEASE(mesh, scene);
-    status = rprSceneDetachLight(scene, light);
-    assert(status == RPR_SUCCESS);
-    status = rprObjectDelete(light); light = NULL;
-    assert(status == RPR_SUCCESS);
-    status = rprSceneSetCamera(scene, NULL);
-    assert(status == RPR_SUCCESS);
-    status = rprObjectDelete(scene); scene = NULL;
-    assert(status == RPR_SUCCESS);
-
-    status = rprObjectDelete(camera); camera = NULL;
-    assert(status == RPR_SUCCESS);
-    status = rprObjectDelete(frame_buffer); frame_buffer = NULL;
-    assert(status == RPR_SUCCESS);
-    status = rprObjectDelete(matsys); matsys = NULL;
-    assert(status == RPR_SUCCESS);
-    status = rprObjectDelete(context); context = NULL;
-    assert(status == RPR_SUCCESS);
-}
-
-void InstancingTest()
-{
-    rpr_int status = RPR_SUCCESS;
-    rpr_context	context;
-    status = rprCreateContext(RPR_API_VERSION, nullptr, 0, RPR_CREATION_FLAGS_ENABLE_GPU0, NULL, NULL, &context);
-    assert(status == RPR_SUCCESS);
-    rpr_material_system matsys = NULL;
-    status = rprContextCreateMaterialSystem(context, 0, &matsys);
-    assert(status == RPR_SUCCESS);
-
-    rpr_scene scene = NULL; status = rprContextCreateScene(context, &scene);
-    assert(status == RPR_SUCCESS);
-
-    //material
-    rpr_material_node diffuse = NULL; status = rprMaterialSystemCreateNode(matsys, RPR_MATERIAL_NODE_DIFFUSE, &diffuse);
-    assert(status == RPR_SUCCESS);
-    status = rprMaterialNodeSetInputF(diffuse, "color", 0.7f, 0.7f, 0.0f, 0.0f);
-    assert(status == RPR_SUCCESS);
-
-    //sphere
-    rpr_shape mesh = CreateSphere(context, 64, 32, 1.f, float3());
-    assert(status == RPR_SUCCESS);
-    status = rprSceneAttachShape(scene, mesh);
-    assert(status == RPR_SUCCESS);
-    status = rprShapeSetMaterial(mesh, diffuse);
-    assert(status == RPR_SUCCESS);
-
-    std::vector<rpr_shape> instances;
-    std::vector<rpr_material_node> materials;
-
-    for (auto x = -20; x <= 20; x+= 2)
-        for (auto y = -20; y <= 20; y += 2)
-        {
-            if (x == 0 && y == 0) continue;
-            rpr_shape instance = nullptr;
-            status = rprContextCreateInstance(context, mesh, &instance);
-            assert(status == RPR_SUCCESS);
-
-            float s = 0.75f + rand_float();
-            matrix m = translation(float3(static_cast<float>(x), static_cast<float>(y), rand_float() * 10.f - 5.f)) * scale(float3(s, s, s));
-            status = rprShapeSetTransform(instance, true, &m.m00);
-            assert(status == RPR_SUCCESS);
-
-            status = rprSceneAttachShape(scene, instance);
-            assert(status == RPR_SUCCESS);
-
-            if (rand_float() < 0.1)
-            {
-                rpr_material_node mat = NULL; status = rprMaterialSystemCreateNode(matsys, RPR_MATERIAL_NODE_DIFFUSE, &mat);
-                assert(status == RPR_SUCCESS);
-                status = rprMaterialNodeSetInputF(mat, "color", rand_float(), rand_float(), rand_float(), 1.f);
-                assert(status == RPR_SUCCESS);
-                status = rprShapeSetMaterial(instance, mat);
-                assert(status == RPR_SUCCESS);
-                materials.push_back(mat);
-            }
-            else if (rand_float() < 0.5)
-            {
-                rpr_material_node spec = NULL; status = rprMaterialSystemCreateNode(matsys, RPR_MATERIAL_NODE_MICROFACET, &spec);
-                assert(status == RPR_SUCCESS);
-                status = rprMaterialNodeSetInputF(spec, "color", rand_float(), rand_float(), rand_float(), 1.f);
-                status = rprMaterialNodeSetInputF(spec, "roughness", 0.5f * rand_float(), 0.5f * rand_float(), 0.5f * rand_float(), 1.f);
-                assert(status == RPR_SUCCESS);
-                status = rprShapeSetMaterial(instance, spec);
-                assert(status == RPR_SUCCESS);
-                materials.push_back(spec);
-            }
-            else
-            {
-                rpr_material_node mat = NULL; status = rprMaterialSystemCreateNode(matsys, RPR_MATERIAL_NODE_DIFFUSE, &mat);
-                assert(status == RPR_SUCCESS);
-                status = rprMaterialNodeSetInputF(mat, "color", rand_float(), rand_float(), rand_float(), 1.f);
-                assert(status == RPR_SUCCESS);
-                materials.push_back(mat);
-                rpr_material_node spec = NULL; status = rprMaterialSystemCreateNode(matsys, RPR_MATERIAL_NODE_MICROFACET, &spec);
-                assert(status == RPR_SUCCESS);
-                status = rprMaterialNodeSetInputF(spec, "color", rand_float(), rand_float(), rand_float(), 1.f);
-                status = rprMaterialNodeSetInputF(spec, "roughness", 0.1f * rand_float(), 0.1f * rand_float(), 0.1f * rand_float(), 1.f);
-                assert(status == RPR_SUCCESS);
-                materials.push_back(spec);
-                rpr_material_node layered = NULL; status = rprMaterialSystemCreateNode(matsys, RPR_MATERIAL_NODE_BLEND, &layered);
-                assert(status == RPR_SUCCESS);
-                status = rprMaterialNodeSetInputN(layered, "color0", mat);
-                status = rprMaterialNodeSetInputN(layered, "color1", spec);
-                assert(status == RPR_SUCCESS);
-                rpr_material_node fresnel = NULL; status = rprMaterialSystemCreateNode(matsys, RPR_MATERIAL_NODE_FRESNEL, &fresnel);
-                assert(status == RPR_SUCCESS);
-
-                auto ior = 1.f + rand_float() * 2.f;
-                status = rprMaterialNodeSetInputF(fresnel, "ior", ior, ior, ior, ior);
-                assert(status == RPR_SUCCESS);
-                materials.push_back(fresnel);
-                status = rprMaterialNodeSetInputN(layered, "weight", fresnel);
-                assert(status == RPR_SUCCESS);
-                status = rprShapeSetMaterial(instance, layered);
-                assert(status == RPR_SUCCESS);
-                materials.push_back(layered);
-            }
-
-            instances.push_back(instance);
-        }
-
-    rpr_light light = NULL; status = rprContextCreateEnvironmentLight(context, &light);
-    assert(status == RPR_SUCCESS);
-    rpr_image imageInput = NULL; status = rprContextCreateImageFromFile(context, "../Resources/Textures/studio015.hdr", &imageInput);
-    assert(status == RPR_SUCCESS);
-    status = rprEnvironmentLightSetImage(light, imageInput);
-    assert(status == RPR_SUCCESS);
-    status = rprSceneAttachLight(scene, light);
-    assert(status == RPR_SUCCESS);
-
-    //camera
-    rpr_camera camera = NULL; status = rprContextCreateCamera(context, &camera);
-    assert(status == RPR_SUCCESS);
-    status = rprCameraLookAt(camera, 0, 0, 20, 0, 0, 0, 0, 1, 0);
-    assert(status == RPR_SUCCESS);
-    status = rprCameraSetFocalLength(camera, 23.f);
-    assert(status == RPR_SUCCESS);
-    //status = rprCameraSetFStop(camera, 5.4f);
-    assert(status == RPR_SUCCESS);
-    status = rprSceneSetCamera(scene, camera);
-    assert(status == RPR_SUCCESS);
-
-    status = rprContextSetScene(context, scene);
-    assert(status == RPR_SUCCESS);
-
-    //light
-
-    //setup out
-    rpr_framebuffer_desc desc;
-    desc.fb_width = 800;
-    desc.fb_height = 600;
-
-    rpr_framebuffer_format fmt = { 4, RPR_COMPONENT_TYPE_FLOAT32 };
-    rpr_framebuffer frame_buffer = NULL; status = rprContextCreateFrameBuffer(context, fmt, &desc, &frame_buffer);
-    assert(status == RPR_SUCCESS);
-    status = rprContextSetAOV(context, RPR_AOV_COLOR, frame_buffer);
-    assert(status == RPR_SUCCESS);
-    status = rprFrameBufferClear(frame_buffer);  assert(status == RPR_SUCCESS);
-
-    //change light
-    status = rprFrameBufferClear(frame_buffer);  assert(status == RPR_SUCCESS);
-    assert(status == RPR_SUCCESS);
-
-    for (int i = 0; i < kRenderIterations; ++i)
-    {
-        status = rprContextRender(context);
-        assert(status == RPR_SUCCESS);
-    }
-
-    status = rprFrameBufferSaveToFile(frame_buffer, "Output/ManySpheresTest.jpg");
-    assert(status == RPR_SUCCESS);
-    rpr_render_statistics rs;
-    status = rprContextGetInfo(context, RPR_CONTEXT_RENDER_STATISTICS, sizeof(rpr_render_statistics), &rs, NULL);
-    assert(status == RPR_SUCCESS);
-
-
-    //cleanup
-    for (auto& i : instances)
-    {
-        status = rprObjectDelete(i);
-        assert(status == RPR_SUCCESS);
-    }
-
-    for (auto& i : materials)
-    {
-        status = rprObjectDelete(i);
-        assert(status == RPR_SUCCESS);
-    }
-
-    status = rprSceneDetachLight(scene, light);
-    assert(status == RPR_SUCCESS);
-    status = rprObjectDelete(light); light = NULL;
-    assert(status == RPR_SUCCESS);
-    rprObjectDelete(diffuse);
-    status = rprSceneSetCamera(scene, NULL);
-    assert(status == RPR_SUCCESS);
-    status = rprObjectDelete(scene); scene = NULL;
-    assert(status == RPR_SUCCESS);
-    status = rprObjectDelete(camera); camera = NULL;
-    assert(status == RPR_SUCCESS);
-    status = rprObjectDelete(frame_buffer); frame_buffer = NULL;
-    assert(status == RPR_SUCCESS);
-    status = rprObjectDelete(matsys); matsys = NULL;
-    assert(status == RPR_SUCCESS);
-    status = rprObjectDelete(context); context = NULL;
-    assert(status == RPR_SUCCESS);
-}
-
-void BumpmapTest()
-{
-    rpr_int status = RPR_SUCCESS;
-    //context and scene
-    rpr_context	context;
-    status = rprCreateContext(RPR_API_VERSION, nullptr, 0, RPR_CREATION_FLAGS_ENABLE_GPU0, NULL, NULL, &context);
-    assert(status == RPR_SUCCESS);
-    rpr_material_system matsys = NULL;
-    status = rprContextCreateMaterialSystem(context, 0, &matsys);
-    assert(status == RPR_SUCCESS);
-    rpr_scene scene = NULL; status = rprContextCreateScene(context, &scene);
-    assert(status == RPR_SUCCESS);
-    status = rprContextSetScene(context, scene);
-    assert(status == RPR_SUCCESS);
-
-    struct vertex
-    {
-        rpr_float pos[3];
-        rpr_float norm[3];
-        rpr_float tex[2];
-    };
-
-    vertex quad[] =
-    {
-        {{ -5.0f, -1.0f, -5.0f}, { 0.f, 1.f, 0.f}, { 0.f, 0.f }},
-        {{ 5.0f, -1.0f, -5.0f}, { 0.f, 1.f,  0.f}, { 1.f, 0.f }},
-        {{ 5.0f, -1.0f, 5.0f}, { 0.f, 1.f, 0.f}, {  1.f, 1.f }},
-        {{ -5.0f, -1.0f, 5.0f}, { 0.f, 1.f, 0.f}, { 0.f, 1.f }},
-    };
-
-
-    rpr_int indices[] =
-    {
-        3,1,0,
-        2,1,3,
-    };
-
-    rpr_int num_face_vertices[] =
-    {
-        3, 3
-    };
-
-    rpr_shape mesh = NULL; status = rprContextCreateMesh(context,
-        (rpr_float const*)&quad[0], 4, sizeof(vertex),
-        (rpr_float const*)((char*)&quad[0] + sizeof(rpr_float) * 3), 4, sizeof(vertex),
-        (rpr_float const*)((char*)&quad[0] + sizeof(rpr_float) * 6), 4, sizeof(vertex),
-        (rpr_int const*)indices, sizeof(rpr_int),
-        (rpr_int const*)indices, sizeof(rpr_int),
-        (rpr_int const*)indices, sizeof(rpr_int),
-        num_face_vertices, 2, &mesh);
-    assert(status == RPR_SUCCESS);
-    status = rprSceneAttachShape(scene, mesh);
-    assert(status == RPR_SUCCESS);
-
-    //materials
-    rpr_image img = NULL; status = rprContextCreateImageFromFile(context, "../Resources/Textures/test_albedo1.jpg", &img);
-    assert(status == RPR_SUCCESS);
-    rpr_material_node materialNodeTextureA = NULL; status = rprMaterialSystemCreateNode(matsys, RPR_MATERIAL_NODE_IMAGE_TEXTURE, &materialNodeTextureA);
-    assert(status == RPR_SUCCESS);
-    status = rprMaterialNodeSetInputImageData(materialNodeTextureA, "data", img);
-    assert(status == RPR_SUCCESS);
-
-    rpr_image imgBump = NULL; status = rprContextCreateImageFromFile(context, "../Resources/Textures/test_albedo2.jpg", &imgBump);
-    assert(status == RPR_SUCCESS);
-    rpr_material_node materialNodeTextureB = NULL; status = rprMaterialSystemCreateNode(matsys, RPR_MATERIAL_NODE_NORMAL_MAP, &materialNodeTextureB);
-    assert(status == RPR_SUCCESS);
-    status = rprMaterialNodeSetInputImageData(materialNodeTextureB, "data", imgBump);
-    assert(status == RPR_SUCCESS);
-
-    //camera
-    rpr_camera camera = NULL; status = rprContextCreateCamera(context, &camera);
-    assert(status == RPR_SUCCESS);
-    status = rprCameraLookAt(camera, 0, 3, 10, 0, 0, 0, 0, 1, 0);
-    assert(status == RPR_SUCCESS);
-    status = rprCameraSetFocalLength(camera, 50.f);
-    assert(status == RPR_SUCCESS);
-    status = rprCameraSetFStop(camera, 5.4f);
-    assert(status == RPR_SUCCESS);
-    status = rprSceneSetCamera(scene, camera);
-    assert(status == RPR_SUCCESS);
-
-    //material
-    rpr_material_node diffuse = NULL; status = rprMaterialSystemCreateNode(matsys, RPR_MATERIAL_NODE_DIFFUSE, &diffuse);
-    assert(status == RPR_SUCCESS);
-    status = rprMaterialNodeSetInputF(diffuse, "color", 1, 1, 1, 1);
-    assert(status == RPR_SUCCESS);
-    status = rprMaterialNodeSetInputN(diffuse, "color", materialNodeTextureA);
-    assert(status == RPR_SUCCESS);
-    status = rprMaterialNodeSetInputN(diffuse, "normal", materialNodeTextureB);
-    assert(status == RPR_SUCCESS);
-    status = rprShapeSetMaterial(mesh, diffuse);
-    assert(status == RPR_SUCCESS);
-
-    //light
-    rpr_light light = NULL; status = rprContextCreatePointLight(context, &light);
-    assert(status == RPR_SUCCESS);
-    matrix lightm = translation(float3(0, 6, 0));
-    status = rprLightSetTransform(light, true, &lightm.m00);
-    assert(status == RPR_SUCCESS);
-    status = rprPointLightSetRadiantPower3f(light, 200, 200, 200);
-    assert(status == RPR_SUCCESS);
-    status = rprSceneAttachLight(scene, light);
-    assert(status == RPR_SUCCESS);
-
-    //output
-    rpr_framebuffer_desc desc;
-    desc.fb_width = 800;
-    desc.fb_height = 600;
-    rpr_framebuffer_format fmt = { 4, RPR_COMPONENT_TYPE_FLOAT32 };
-    rpr_framebuffer frame_buffer = NULL; status = rprContextCreateFrameBuffer(context, fmt, &desc, &frame_buffer);
-    assert(status == RPR_SUCCESS);
-    status = rprContextSetAOV(context, RPR_AOV_COLOR, frame_buffer);
-    assert(status == RPR_SUCCESS);
-
-    //unsupported:
-    //status = rprContextSetParameter1u(context, "rendermode", RPR_RENDER_MODE_NORMAL);
-    //assert(status == RPR_SUCCESS);
-    //status = rprContextSetParameter1u(context, "xflip", 0);
-    //assert(status == RPR_SUCCESS);
-    //status = rprContextSetParameter1u(context, "yflip", 1);
-    //assert(status == RPR_SUCCESS);
-
-    //render
-    status = rprFrameBufferClear(frame_buffer);
-    assert(status == RPR_SUCCESS);
-    for (int i = 0; i < 100; ++i)
-    {
-        status = rprContextRender(context);
-        assert(status == RPR_SUCCESS);
-    }
-    rprFrameBufferSaveToFile(frame_buffer, "Output/BumpMap_Stage1.png");
-
-    //cleanup
-    FR_MACRO_SAFE_FRDELETE(materialNodeTextureA);
-    FR_MACRO_SAFE_FRDELETE(materialNodeTextureB);
-    FR_MACRO_SAFE_FRDELETE(img);
-    FR_MACRO_SAFE_FRDELETE(imgBump);
-    status = rprSceneDetachLight(scene, light);
-    assert(status == RPR_SUCCESS);
-    status = rprObjectDelete(light); light = NULL;
-    assert(status == RPR_SUCCESS);
-    FR_MACRO_CLEAN_SHAPE_RELEASE(mesh, scene);
-    rprObjectDelete(diffuse);
-    status = rprSceneSetCamera(scene, NULL);
-    assert(status == RPR_SUCCESS);
-    status = rprObjectDelete(scene); scene = NULL;
-    assert(status == RPR_SUCCESS);
-
-    status = rprObjectDelete(camera); camera = NULL;
-    assert(status == RPR_SUCCESS);
-    status = rprObjectDelete(frame_buffer); frame_buffer = NULL;
-    assert(status == RPR_SUCCESS);
-    status = rprObjectDelete(matsys); matsys = NULL;
-    assert(status == RPR_SUCCESS);
-    status = rprObjectDelete(context); context = NULL;
-    assert(status == RPR_SUCCESS);
-}
-
-void test_feature_shaderBumpmap()
-{
-    rpr_int status = RPR_SUCCESS;
-    //create scene and context
-    rpr_context	context;
-    status = rprCreateContext(RPR_API_VERSION, nullptr, 0, RPR_CREATION_FLAGS_ENABLE_GPU0, NULL, NULL, &context);
-    assert(status == RPR_SUCCESS);
-    rpr_material_system matsys = NULL;
-    status = rprContextCreateMaterialSystem(context, 0, &matsys);
-    assert(status == RPR_SUCCESS);
-    rpr_scene scene = NULL; status = rprContextCreateScene(context, &scene);
-    assert(status == RPR_SUCCESS);
-    status = rprContextSetScene(context, scene);
-    assert(status == RPR_SUCCESS);
-
-    //materials
-    rpr_material_node shaderMicrofacet = NULL; status = rprMaterialSystemCreateNode(matsys, RPR_MATERIAL_NODE_MICROFACET, &shaderMicrofacet);
-    assert(status == RPR_SUCCESS);
-    status = rprMaterialNodeSetInputF(shaderMicrofacet, "color", 0.3f, 0.7f, 0.9f, 1.0f);
-    assert(status == RPR_SUCCESS);
-
-    rpr_image imageInputA = NULL; status = rprContextCreateImageFromFile(context, "../Resources/Textures/test_albedo3.jpg", &imageInputA);
-    assert(status == RPR_SUCCESS);
-    rpr_material_node textureNormalMap = NULL; status = rprMaterialSystemCreateNode(matsys, RPR_MATERIAL_NODE_BUMP_MAP, &textureNormalMap);
-    assert(status == RPR_SUCCESS);
-    status = rprMaterialNodeSetInputImageData(textureNormalMap, "data", imageInputA);
-    assert(status == RPR_SUCCESS);
-
-    status = rprMaterialNodeSetInputN(shaderMicrofacet, "normal", textureNormalMap);
-    assert(status == RPR_SUCCESS);
-    status = rprMaterialNodeSetInputF(shaderMicrofacet, "ior", 1.3f, 0.0f, 0.0f, 0.0f);
-    assert(status == RPR_SUCCESS);
-    status = rprMaterialNodeSetInputF(shaderMicrofacet, "roughness", 0.5f, 0.0f, 0.0f, 0.0f);
-    assert(status == RPR_SUCCESS);
-
-    Vertex meshVertices[] =
-    {
-        {{ -2.0f, 2.0f, 0.0f}, {    0.0f, 0.0f, +1.0f}, {    0.0f, 0.0f }},
-        {{ 2.0f, 2.0f, 0.0f}, {    0.0f, 0.0f, +1.0f}, {    1.0f, 0.0f }},
-        {{ 2.0f, -2.0f, 0.0f }, {  0.0f, 0.0f, +1.0f}, {    1.0f, 1.0f }},
-        {{ -2.0f, -2.0f, 0.0f }, { 0.0f, 0.0f, +1.0f}, {    0.0f, 1.0f }},
-    };
-    rpr_int indices[] =
-    {
-        3,2,1,0,
-    };
-    rpr_int num_face_vertices[] =
-    {
-        4,
-    };
-
-    //mesh
-    rpr_shape mesh = 0; status = rprContextCreateMesh(context,
-        (rpr_float const*)&meshVertices[0], sizeof(meshVertices) / sizeof(meshVertices[0]), sizeof(Vertex),
-        (rpr_float const*)((char*)&meshVertices[0] + sizeof(rpr_float) * 3), sizeof(meshVertices) / sizeof(meshVertices[0]), sizeof(Vertex),
-        (rpr_float const*)((char*)&meshVertices[0] + sizeof(rpr_float) * 6), sizeof(meshVertices) / sizeof(meshVertices[0]), sizeof(Vertex),
-        (rpr_int const*)indices, sizeof(rpr_int),
-        (rpr_int const*)indices, sizeof(rpr_int),
-        (rpr_int const*)indices, sizeof(rpr_int),
-        num_face_vertices, sizeof(num_face_vertices) / sizeof(num_face_vertices[0]), &mesh);
-
-    status = rprShapeSetMaterial(mesh, shaderMicrofacet);
-    assert(status == RPR_SUCCESS);
-    status = rprSceneAttachShape(scene, mesh);
-    assert(status == RPR_SUCCESS);
-
-    //camera
-    rpr_camera camera = NULL; status = rprContextCreateCamera(context, &camera);
-    assert(status == RPR_SUCCESS);
-    status = rprCameraLookAt(camera, 0, 0, 7, 0, 0, 0, 0, 1, 0);
-    assert(status == RPR_SUCCESS);
-    status = rprSceneSetCamera(scene, camera);
-    assert(status == RPR_SUCCESS);
-
-    //light
-    rpr_light light = NULL; status = rprContextCreatePointLight(context, &light);
-    assert(status == RPR_SUCCESS);
-    matrix lightm = translation(float3(0, 0, 4)) * rotation_z(3.14f);
-    status = rprLightSetTransform(light, true, &lightm.m00);
-    assert(status == RPR_SUCCESS);
-    status = rprPointLightSetRadiantPower3f(light, 40, 40, 40);
-    assert(status == RPR_SUCCESS);
-    status = rprSceneAttachLight(scene, light);
-    assert(status == RPR_SUCCESS);
-
-    //output
-    rpr_framebuffer_desc desc;
-    desc.fb_width = 800;
-    desc.fb_height = 600;
-    rpr_framebuffer_format fmt = { 4, RPR_COMPONENT_TYPE_FLOAT32 };
-    rpr_framebuffer frame_buffer = NULL; status = rprContextCreateFrameBuffer(context, fmt, &desc, &frame_buffer);
-    assert(status == RPR_SUCCESS);
-    status = rprContextSetAOV(context, RPR_AOV_COLOR, frame_buffer);
-    assert(status == RPR_SUCCESS);
-    status = rprFrameBufferClear(frame_buffer);
-    assert(status == RPR_SUCCESS);
-    
-    //render
-    for (rpr_int i = 0; i < kRenderIterations; ++i)
-    {
-        status = rprContextRender(context);
-        assert(status == RPR_SUCCESS);
-    }
-
-    rprFrameBufferSaveToFile(frame_buffer, "Output/feature_shaderBumpmap_0.png");
-
-    //dynamic : change parameters
-    status = rprMaterialNodeSetInputF(shaderMicrofacet, "color", 0.9f, 0.7f, 0.3f, 1.0f);
-    assert(status == RPR_SUCCESS);
-
-    rpr_image imageInputB = NULL; status = rprContextCreateImageFromFile(context, "../Resources/Textures/test_albedo3.jpg", &imageInputB);
-    assert(status == RPR_SUCCESS);
-    rpr_material_node textureNormalMap2 = NULL; status = rprMaterialSystemCreateNode(matsys, RPR_MATERIAL_NODE_BUMP_MAP, &textureNormalMap2);
-    assert(status == RPR_SUCCESS);
-    status = rprMaterialNodeSetInputImageData(textureNormalMap2, "data", imageInputB);
-    assert(status == RPR_SUCCESS);
-
-    status = rprMaterialNodeSetInputN(shaderMicrofacet, "normal", textureNormalMap2);
-    assert(status == RPR_SUCCESS);
-
-    status = rprMaterialNodeSetInputF(shaderMicrofacet, "ior", 1.3f, 0.0f, 0.0f, 0.0f);
-    assert(status == RPR_SUCCESS);
-    status = rprFrameBufferClear(frame_buffer);
-    assert(status == RPR_SUCCESS);
-
-    for (rpr_int i = 0; i < kRenderIterations; ++i)
-    {
-        status = rprContextRender(context);
-        assert(status == RPR_SUCCESS);
-    }
-    rprFrameBufferSaveToFile(frame_buffer, "Output/feature_shaderBumpmap_1.png");
-
-
-    //dynamic : change parameters
-    //unsupported:
-    //status = rprMaterialNodeSetInputF(textureNormalMap2, "bumpscale", 2.0f, 1.0f, 1.0f, 1.0f);
-    //assert(status == RPR_SUCCESS);
-
-    status = rprFrameBufferClear(frame_buffer);
-    assert(status == RPR_SUCCESS);
-
-    for (rpr_int i = 0; i < kRenderIterations; ++i)
-    {
-        status = rprContextRender(context);
-        assert(status == RPR_SUCCESS);
-    }
-    rprFrameBufferSaveToFile(frame_buffer, "Output/feature_shaderBumpmap_2.png");
-
-
-    status = rprObjectDelete(imageInputA); imageInputA = NULL;
-    assert(status == RPR_SUCCESS);
-    status = rprObjectDelete(imageInputB); imageInputB = NULL;
-    assert(status == RPR_SUCCESS);
-    FR_MACRO_SAFE_FRDELETE(textureNormalMap);
-    FR_MACRO_SAFE_FRDELETE(textureNormalMap2);
-    FR_MACRO_CLEAN_SHAPE_RELEASE(mesh, scene);
-    status = rprSceneDetachLight(scene, light);
-    assert(status == RPR_SUCCESS);
-    status = rprObjectDelete(light); light = NULL;
-    assert(status == RPR_SUCCESS);
-    status = rprObjectDelete(shaderMicrofacet);
-    assert(status == RPR_SUCCESS);
-    status = rprSceneSetCamera(scene, NULL);
-    assert(status == RPR_SUCCESS);
-    status = rprObjectDelete(scene); scene = NULL;
-    assert(status == RPR_SUCCESS);
-
-    status = rprObjectDelete(camera); camera = NULL;
-    assert(status == RPR_SUCCESS);
-    status = rprObjectDelete(frame_buffer); frame_buffer = NULL;
-    assert(status == RPR_SUCCESS);
-    status = rprObjectDelete(matsys); matsys = NULL;
-    assert(status == RPR_SUCCESS);
-    status = rprObjectDelete(context); context = NULL;
-    assert(status == RPR_SUCCESS);
-}
-
-void test_feature_shaderTypeLayered()
-{
-    rpr_int status = RPR_SUCCESS;
-    rpr_context	context;
-    status = rprCreateContext(RPR_API_VERSION, nullptr, 0, RPR_CREATION_FLAGS_ENABLE_GPU0, NULL, NULL, &context);
-    assert(status == RPR_SUCCESS);
-    rpr_material_system matsys = NULL;
-    status = rprContextCreateMaterialSystem(context, 0, &matsys);
-    assert(status == RPR_SUCCESS);
-    rpr_scene scene = NULL; status = rprContextCreateScene(context, &scene);
-    assert(status == RPR_SUCCESS);
-    status = rprContextSetScene(context, scene);
-    assert(status == RPR_SUCCESS);
-
-    //materials
-    rpr_material_node diffuseSphere = NULL; status = rprMaterialSystemCreateNode(matsys, RPR_MATERIAL_NODE_DIFFUSE, &diffuseSphere);
-    assert(status == RPR_SUCCESS);
-    status = rprMaterialNodeSetInputF(diffuseSphere, "color", 0.0f, 0.0f, 1.0f, 1.0f);
-    assert(status == RPR_SUCCESS);
-    rpr_material_node specularSphere = NULL; status = rprMaterialSystemCreateNode(matsys, RPR_MATERIAL_NODE_MICROFACET, &specularSphere);
-    assert(status == RPR_SUCCESS);
-    status = rprMaterialNodeSetInputF(specularSphere, "color", 0.1f, 0.9f, 0.2f, 1.0f);
-    assert(status == RPR_SUCCESS);
-    rpr_image imageInputA = NULL; status = rprContextCreateImageFromFile(context, "../Resources/Textures/test_albedo2.jpg", &imageInputA);
-    assert(status == RPR_SUCCESS);
-    rpr_material_node textureNormalMap = NULL; status = rprMaterialSystemCreateNode(matsys, RPR_MATERIAL_NODE_NORMAL_MAP, &textureNormalMap);
-    assert(status == RPR_SUCCESS);
-    status = rprMaterialNodeSetInputImageData(textureNormalMap, "data", imageInputA);
-    assert(status == RPR_SUCCESS);
-
-    status = rprMaterialNodeSetInputN(specularSphere, "normal", textureNormalMap);
-    assert(status == RPR_SUCCESS);
-    status = rprMaterialNodeSetInputF(specularSphere, "ior", 1.3f, 0.0f, 0.0f, 0.0f);
-    assert(status == RPR_SUCCESS);
-    status = rprMaterialNodeSetInputF(specularSphere, "roughness", 0.5f, 0.0f, 0.0f, 0.0f);
-    assert(status == RPR_SUCCESS);
-
-    rpr_material_node layered = NULL; status = rprMaterialSystemCreateNode(matsys, RPR_MATERIAL_NODE_BLEND, &layered);
-    assert(status == RPR_SUCCESS);
-    status = rprMaterialNodeSetInputN(layered, "color1", specularSphere);
-    assert(status == RPR_SUCCESS);
-    status = rprMaterialNodeSetInputN(layered, "color0", diffuseSphere);
-    assert(status == RPR_SUCCESS);
-    status = rprMaterialNodeSetInputF(layered, "weight", 0.4f, 0.0f, 0.0f, 0.0f);
-    assert(status == RPR_SUCCESS);
-
-    Vertex meshVertices[] =
-    {
-        {{ -2.0f, 2.0f, 0.0f}, {    0.0f, 0.0f, +1.0f}, {    0.0f, 0.0f }},
-        {{ 2.0f, 2.0f, 0.0f}, {    0.0f, 0.0f, +1.0f}, {    1.0f, 0.0f }},
-        {{ 2.0f, -2.0f, 0.0f }, {  0.0f, 0.0f, +1.0f}, {    1.0f, 1.0f }},
-        {{ -2.0f, -2.0f, 0.0f }, { 0.0f, 0.0f, +1.0f}, {    0.0f, 1.0f }},
-    };
-    rpr_int indices[] =
-    {
-        3,2,1,0,
-    };
-    rpr_int num_face_vertices[] =
-    {
-        4,
-    };
-
-    //mesh
-    rpr_shape mesh = 0; status = rprContextCreateMesh(context,
-        (rpr_float const*)&meshVertices[0], sizeof(meshVertices) / sizeof(meshVertices[0]), sizeof(Vertex),
-        (rpr_float const*)((char*)&meshVertices[0] + sizeof(rpr_float) * 3), sizeof(meshVertices) / sizeof(meshVertices[0]), sizeof(Vertex),
-        (rpr_float const*)((char*)&meshVertices[0] + sizeof(rpr_float) * 6), sizeof(meshVertices) / sizeof(meshVertices[0]), sizeof(Vertex),
-        (rpr_int const*)indices, sizeof(rpr_int),
-        (rpr_int const*)indices, sizeof(rpr_int),
-        (rpr_int const*)indices, sizeof(rpr_int),
-        num_face_vertices, sizeof(num_face_vertices) / sizeof(num_face_vertices[0]), &mesh);
-
-    status = rprShapeSetMaterial(mesh, layered);
-    assert(status == RPR_SUCCESS);
-    status = rprSceneAttachShape(scene, mesh);
-    assert(status == RPR_SUCCESS);
-
-    //camera
-    rpr_camera camera = NULL; status = rprContextCreateCamera(context, &camera);
-    assert(status == RPR_SUCCESS);
-    status = rprCameraLookAt(camera, 0, 0, 7, 0, 0, 0, 0, 1, 0);
-    assert(status == RPR_SUCCESS);
-    status = rprSceneSetCamera(scene, camera);
-    assert(status == RPR_SUCCESS);
-
-    //light
-    rpr_light light = NULL; status = rprContextCreatePointLight(context, &light);
-    assert(status == RPR_SUCCESS);
-    matrix lightm = translation(float3(0, 0, 4)) * rotation_z(3.14f);
-    status = rprLightSetTransform(light, true, &lightm.m00);
-    assert(status == RPR_SUCCESS);
-    status = rprPointLightSetRadiantPower3f(light, 40, 40, 40);
-    assert(status == RPR_SUCCESS);
-    status = rprSceneAttachLight(scene, light);
-    assert(status == RPR_SUCCESS);
-
-    //output
-    rpr_framebuffer_desc desc;
-    desc.fb_width = 800;
-    desc.fb_height = 600;
-    rpr_framebuffer_format fmt = { 4, RPR_COMPONENT_TYPE_FLOAT32 };
-    rpr_framebuffer frame_buffer = NULL; status = rprContextCreateFrameBuffer(context, fmt, &desc, &frame_buffer);
-    assert(status == RPR_SUCCESS);
-    status = rprContextSetAOV(context, RPR_AOV_COLOR, frame_buffer);
-    assert(status == RPR_SUCCESS);
-    status = rprFrameBufferClear(frame_buffer);
-    assert(status == RPR_SUCCESS);
-
-    //render
-    for (rpr_int i = 0; i < kRenderIterations; ++i)
-    {
-        status = rprContextRender(context);
-        assert(status == RPR_SUCCESS);
-    }
-
-    rprFrameBufferSaveToFile(frame_buffer, "Output/feature_shaderTypeLayered.png");
-
-
-    //dynamic : change parameters :
-    rpr_image imageInputB = NULL; status = rprContextCreateImageFromFile(context, "../Resources/Textures/test_albedo2.jpg", &imageInputB);
-    assert(status == RPR_SUCCESS);
-    rpr_material_node textureNormalMap2 = NULL; status = rprMaterialSystemCreateNode(matsys, RPR_MATERIAL_NODE_NORMAL_MAP, &textureNormalMap2);
-    assert(status == RPR_SUCCESS);
-    status = rprMaterialNodeSetInputImageData(textureNormalMap2, "data", imageInputB);
-    assert(status == RPR_SUCCESS);
-    status = rprMaterialNodeSetInputN(specularSphere, "normal", textureNormalMap2);
-    assert(status == RPR_SUCCESS);
-    status = rprMaterialNodeSetInputF(specularSphere, "roughness", 0.2f, 0.0f, 0.0f, 0.0f);
-    assert(status == RPR_SUCCESS);
-    status = rprMaterialNodeSetInputF(layered, "weight", 0.6f, 0.0f, 0.0f, 0.0f);
-    assert(status == RPR_SUCCESS);
-    status = rprFrameBufferClear(frame_buffer);
-    assert(status == RPR_SUCCESS);
-    for (rpr_int i = 0; i < kRenderIterations; ++i)
-    {
-        status = rprContextRender(context);
-        assert(status == RPR_SUCCESS);
-    }
-    rprFrameBufferSaveToFile(frame_buffer, "Output/feature_shaderTypeLayered_dynamic.png");
-
-    //cleanup
-    FR_MACRO_SAFE_FRDELETE(textureNormalMap);
-    FR_MACRO_SAFE_FRDELETE(textureNormalMap2);
-    status = rprObjectDelete(imageInputA); imageInputA = NULL;
-    assert(status == RPR_SUCCESS);
-    status = rprObjectDelete(imageInputB); imageInputB = NULL;
-    assert(status == RPR_SUCCESS);
-    status = rprObjectDelete(frame_buffer); frame_buffer = NULL;
-    assert(status == RPR_SUCCESS);
-    status = rprSceneDetachLight(scene, light);
-    assert(status == RPR_SUCCESS);
-    status = rprObjectDelete(light); light = NULL;
-    assert(status == RPR_SUCCESS);
-    status = rprSceneSetCamera(scene, NULL);
-    assert(status == RPR_SUCCESS);
-    status = rprObjectDelete(camera); camera = NULL;
-    assert(status == RPR_SUCCESS);
-    FR_MACRO_CLEAN_SHAPE_RELEASE(mesh, scene);
-    status = rprObjectDelete(layered);
-    assert(status == RPR_SUCCESS);
-    status = rprObjectDelete(specularSphere);
-    assert(status == RPR_SUCCESS);
-    status = rprObjectDelete(diffuseSphere);
-    assert(status == RPR_SUCCESS);
-    status = rprObjectDelete(scene); scene = NULL;
-    assert(status == RPR_SUCCESS);
-    status = rprObjectDelete(matsys); matsys = NULL;
-    assert(status == RPR_SUCCESS);
-    status = rprObjectDelete(context); context = NULL;
-    assert(status == RPR_SUCCESS);
-}
-
-void UpdateMaterial()
-{
-    //check material properties updated properly
-    //on blend material
-    rpr_int status = RPR_SUCCESS;
-    rpr_context	context;
-    status = rprCreateContext(RPR_API_VERSION, nullptr, 0, RPR_CREATION_FLAGS_ENABLE_GPU0, NULL, NULL, &context);
-    assert(status == RPR_SUCCESS);
-    rpr_material_system matsys = NULL;
-    status = rprContextCreateMaterialSystem(context, 0, &matsys);
-    assert(status == RPR_SUCCESS);
-
-    rpr_scene scene = NULL; status = rprContextCreateScene(context, &scene);
-    assert(status == RPR_SUCCESS);
-
-    //material
-    rpr_material_node red = NULL; status = rprMaterialSystemCreateNode(matsys, RPR_MATERIAL_NODE_DIFFUSE, &red);
-    assert(status == RPR_SUCCESS);
-    status = rprMaterialNodeSetInputF(red, "color", 1.f, 0.f, 0.f, 1.f);
-    assert(status == RPR_SUCCESS);
-    rpr_material_node green = NULL; status = rprMaterialSystemCreateNode(matsys, RPR_MATERIAL_NODE_DIFFUSE, &green);
-    assert(status == RPR_SUCCESS);
-    status = rprMaterialNodeSetInputF(green, "color", 0.f, 1.f, 0.f, 1.f);
-    assert(status == RPR_SUCCESS);
-    rpr_material_node layered = NULL; status = rprMaterialSystemCreateNode(matsys, RPR_MATERIAL_NODE_BLEND, &layered);
-    assert(status == RPR_SUCCESS);
-    status = rprMaterialNodeSetInputN(layered, "color0", red);
-    status = rprMaterialNodeSetInputN(layered, "color1", green);
-    assert(status == RPR_SUCCESS);
-    rpr_material_node fresnel = NULL; status = rprMaterialSystemCreateNode(matsys, RPR_MATERIAL_NODE_FRESNEL, &fresnel);
-    assert(status == RPR_SUCCESS);
-    auto ior = 1.1f;
-    status = rprMaterialNodeSetInputF(fresnel, "ior", ior, ior, ior, ior);
-    assert(status == RPR_SUCCESS);
-    status = rprMaterialNodeSetInputN(layered, "weight", fresnel);
-    assert(status == RPR_SUCCESS);
-
-    //sphere
-    rpr_shape mesh = CreateSphere(context, 64, 32, 1.f, float3());
-    assert(status == RPR_SUCCESS);
-    status = rprSceneAttachShape(scene, mesh);
-    assert(status == RPR_SUCCESS);
-    status = rprShapeSetMaterial(mesh, layered);
-    assert(status == RPR_SUCCESS);
-
-    //light
-    rpr_light light = NULL; status = rprContextCreateEnvironmentLight(context, &light);
-    assert(status == RPR_SUCCESS);
-    rpr_image imageInput = NULL; status = rprContextCreateImageFromFile(context, "../Resources/Textures/studio015.hdr", &imageInput);
-    assert(status == RPR_SUCCESS);
-    status = rprEnvironmentLightSetImage(light, imageInput);
-    assert(status == RPR_SUCCESS);
-    status = rprSceneAttachLight(scene, light);
-    assert(status == RPR_SUCCESS);
-
-    //camera
-    rpr_camera camera = NULL; status = rprContextCreateCamera(context, &camera);
-    assert(status == RPR_SUCCESS);
-    status = rprCameraLookAt(camera, 0, 0, 3, 0, 0, 0, 0, 1, 0);
-    assert(status == RPR_SUCCESS);
-    status = rprCameraSetFocalLength(camera, 23.f);
-    assert(status == RPR_SUCCESS);
-    status = rprCameraSetFStop(camera, 5.4f);
-    assert(status == RPR_SUCCESS);
-    status = rprSceneSetCamera(scene, camera);
-    assert(status == RPR_SUCCESS);
-
-    status = rprContextSetScene(context, scene);
-    assert(status == RPR_SUCCESS);
-
-    //light
-
-    //setup out
-    rpr_framebuffer_desc desc;
-    desc.fb_width = 800;
-    desc.fb_height = 600;
-
-    rpr_framebuffer_format fmt = { 4, RPR_COMPONENT_TYPE_FLOAT32 };
-    rpr_framebuffer frame_buffer = NULL; status = rprContextCreateFrameBuffer(context, fmt, &desc, &frame_buffer);
-    assert(status == RPR_SUCCESS);
-    status = rprContextSetAOV(context, RPR_AOV_COLOR, frame_buffer);
-    assert(status == RPR_SUCCESS);
-    status = rprFrameBufferClear(frame_buffer);
-    assert(status == RPR_SUCCESS);
-
-    //render
-    for (int i = 0; i < kRenderIterations; ++i)
-    {
-        status = rprContextRender(context);
-        assert(status == RPR_SUCCESS);
-    }
-    status = rprFrameBufferSaveToFile(frame_buffer, "Output/UpdateMaterial_1.jpg");
-
-    //update ior
-    ior = 2.f;
-    status = rprMaterialNodeSetInputF(fresnel, "ior", ior, ior, ior, ior);
-    assert(status == RPR_SUCCESS);
-    status = rprFrameBufferClear(frame_buffer);
-    assert(status == RPR_SUCCESS);
-    for (int i = 0; i < kRenderIterations; ++i)
-    {
-        status = rprContextRender(context);
-        assert(status == RPR_SUCCESS);
-    }
-    status = rprFrameBufferSaveToFile(frame_buffer, "Output/UpdateMaterial_2.jpg");
-
-    assert(status == RPR_SUCCESS);
-    rpr_render_statistics rs;
-    status = rprContextGetInfo(context, RPR_CONTEXT_RENDER_STATISTICS, sizeof(rpr_render_statistics), &rs, NULL);
-    assert(status == RPR_SUCCESS);
-
-
-
-    //cleanup
-    status = rprSceneDetachLight(scene, light);
-    assert(status == RPR_SUCCESS);
-    status = rprObjectDelete(light); light = NULL;
-    assert(status == RPR_SUCCESS);
-    status = rprSceneSetCamera(scene, NULL);
-    assert(status == RPR_SUCCESS);
-    status = rprObjectDelete(scene); scene = NULL;
-    assert(status == RPR_SUCCESS);
-    status = rprObjectDelete(camera); camera = NULL;
-    assert(status == RPR_SUCCESS);
-    status = rprObjectDelete(frame_buffer); frame_buffer = NULL;
-    assert(status == RPR_SUCCESS);
-    status = rprObjectDelete(matsys); matsys = NULL;
-    assert(status == RPR_SUCCESS);
-    status = rprObjectDelete(context); context = NULL;
-    assert(status == RPR_SUCCESS);
-}
-
-void ArithmeticMul()
-{
-    //check material properties updated properly
-    //on blend material
-    rpr_int status = RPR_SUCCESS;
-    rpr_context	context;
-    status = rprCreateContext(RPR_API_VERSION, nullptr, 0, RPR_CREATION_FLAGS_ENABLE_GPU0, NULL, NULL, &context);
-    assert(status == RPR_SUCCESS);
-    rpr_material_system matsys = NULL;
-    status = rprContextCreateMaterialSystem(context, 0, &matsys);
-    assert(status == RPR_SUCCESS);
-
-    rpr_scene scene = NULL; status = rprContextCreateScene(context, &scene);
-    assert(status == RPR_SUCCESS);
-
-    //material
-    rpr_material_node col = NULL; status = rprMaterialSystemCreateNode(matsys, RPR_MATERIAL_NODE_DIFFUSE, &col);
-    assert(status == RPR_SUCCESS);
-    status = rprMaterialNodeSetInputF(col, "color", 1.f, 0.f, 0.f, 1.f);
-    assert(status == RPR_SUCCESS);
-    rpr_material_node mul = NULL; status = rprMaterialSystemCreateNode(matsys, RPR_MATERIAL_NODE_ARITHMETIC, &mul);
-    assert(status == RPR_SUCCESS);
-    /*status = rprMaterialNodeSetInputU(mul, "op", RPR_MATERIAL_NODE_OP_MUL);
-    assert(status == RPR_SUCCESS);*/
-    status = rprMaterialNodeSetInputN(mul, "color0", col);
-    assert(status == RPR_SUCCESS);
-    status = rprMaterialNodeSetInputF(mul, "color1", 0.5f, 0.5f, 0.5f, 0.5f);
-    assert(status == RPR_SUCCESS);
-
-    //sphere
-    rpr_shape mesh = CreateSphere(context, 64, 32, 1.f, float3());
-    assert(status == RPR_SUCCESS);
-    status = rprSceneAttachShape(scene, mesh);
-    assert(status == RPR_SUCCESS);
-    status = rprShapeSetMaterial(mesh, mul);
-    assert(status == RPR_SUCCESS);
-
-    //light
-    rpr_light light = NULL; status = rprContextCreateEnvironmentLight(context, &light);
-    assert(status == RPR_SUCCESS);
-    rpr_image imageInput = NULL; status = rprContextCreateImageFromFile(context, "../Resources/Textures/studio015.hdr", &imageInput);
-    assert(status == RPR_SUCCESS);
-    status = rprEnvironmentLightSetImage(light, imageInput);
-    assert(status == RPR_SUCCESS);
-    status = rprSceneAttachLight(scene, light);
-    assert(status == RPR_SUCCESS);
-
-    //camera
-    rpr_camera camera = NULL; status = rprContextCreateCamera(context, &camera);
-    assert(status == RPR_SUCCESS);
-    status = rprCameraLookAt(camera, 0, 0, 3, 0, 0, 0, 0, 1, 0);
-    assert(status == RPR_SUCCESS);
-    status = rprCameraSetFocalLength(camera, 23.f);
-    assert(status == RPR_SUCCESS);
-    status = rprCameraSetFStop(camera, 5.4f);
-    assert(status == RPR_SUCCESS);
-    status = rprSceneSetCamera(scene, camera);
-    assert(status == RPR_SUCCESS);
-
-    status = rprContextSetScene(context, scene);
-    assert(status == RPR_SUCCESS);
-
-    //light
-
-    //setup out
-    rpr_framebuffer_desc desc;
-    desc.fb_width = 800;
-    desc.fb_height = 600;
-
-    rpr_framebuffer_format fmt = { 4, RPR_COMPONENT_TYPE_FLOAT32 };
-    rpr_framebuffer frame_buffer = NULL; status = rprContextCreateFrameBuffer(context, fmt, &desc, &frame_buffer);
-    assert(status == RPR_SUCCESS);
-    status = rprContextSetAOV(context, RPR_AOV_COLOR, frame_buffer);
-    assert(status == RPR_SUCCESS);
-    status = rprFrameBufferClear(frame_buffer);
-    assert(status == RPR_SUCCESS);
-
-    //render
-    for (int i = 0; i < kRenderIterations; ++i)
-    {
-        status = rprContextRender(context);
-        assert(status == RPR_SUCCESS);
-    }
-    //red
-    status = rprFrameBufferSaveToFile(frame_buffer, "Output/ArithmeticMul_1.jpg");
-
-    //update mul value
-    status = rprMaterialNodeSetInputF(mul, "color1", 1.f, 1.f, 1.f, 1.f);
-    assert(status == RPR_SUCCESS);
-    status = rprFrameBufferClear(frame_buffer);
-    assert(status == RPR_SUCCESS);
-    for (int i = 0; i < kRenderIterations; ++i)
-    {
-        status = rprContextRender(context);
-        assert(status == RPR_SUCCESS);
-    }
-    //black
-    status = rprFrameBufferSaveToFile(frame_buffer, "Output/ArithmeticMul_2.jpg");
-
-    //update mul value
-    status = rprMaterialNodeSetInputF(mul, "color1", 0.f, 0.f, 0.f, 0.f);
-    assert(status == RPR_SUCCESS);
-    status = rprFrameBufferClear(frame_buffer);
-    assert(status == RPR_SUCCESS);
-    for (int i = 0; i < kRenderIterations; ++i)
-    {
-        status = rprContextRender(context);
-        assert(status == RPR_SUCCESS);
-    }
-    //black
-    status = rprFrameBufferSaveToFile(frame_buffer, "Output/ArithmeticMul_3.jpg");
-
-    //update mul value
-    rpr_image img = NULL; status = rprContextCreateImageFromFile(context, "../Resources/Textures/test_albedo2.jpg", &img);
-    assert(status == RPR_SUCCESS);
-    rpr_material_node tex = NULL; status = rprMaterialSystemCreateNode(matsys, RPR_MATERIAL_NODE_IMAGE_TEXTURE, &tex);
-    assert(status == RPR_SUCCESS);
-    status = rprMaterialNodeSetInputImageData(tex, "data", img);
-    assert(status == RPR_SUCCESS);
-
-    status = rprMaterialNodeSetInputN(mul, "color1", tex);
-    assert(status == RPR_SUCCESS);
-    status = rprFrameBufferClear(frame_buffer);
-    assert(status == RPR_SUCCESS);
-    for (int i = 0; i < kRenderIterations; ++i)
-    {
-        status = rprContextRender(context);
-        assert(status == RPR_SUCCESS);
-    }
-    //black
-    status = rprFrameBufferSaveToFile(frame_buffer, "Output/ArithmeticMul_4.jpg");
-    assert(status == RPR_SUCCESS);
-
-
-    //cleanup
-    status = rprSceneDetachLight(scene, light);
-    assert(status == RPR_SUCCESS);
-    status = rprObjectDelete(light); light = NULL;
-    assert(status == RPR_SUCCESS);
-    status = rprSceneSetCamera(scene, NULL);
-    assert(status == RPR_SUCCESS);
-    status = rprObjectDelete(scene); scene = NULL;
-    assert(status == RPR_SUCCESS);
-    status = rprObjectDelete(camera); camera = NULL;
-    assert(status == RPR_SUCCESS);
-    status = rprObjectDelete(frame_buffer); frame_buffer = NULL;
-    assert(status == RPR_SUCCESS);
-    status = rprObjectDelete(matsys); matsys = NULL;
-    assert(status == RPR_SUCCESS);
-    status = rprObjectDelete(context); context = NULL;
-    assert(status == RPR_SUCCESS);
-}
-
-void OrthoRenderTest()
-{
-    rpr_int status = RPR_SUCCESS;
-
-    //context, scene and mat. system
-    rpr_context	context;
-    status = rprCreateContext(RPR_API_VERSION, nullptr, 0, RPR_CREATION_FLAGS_ENABLE_GPU0, NULL, NULL, &context);
-    assert(status == RPR_SUCCESS);
-    rpr_material_system matsys = NULL;
-    status = rprContextCreateMaterialSystem(context, 0, &matsys);
-    assert(status == RPR_SUCCESS);
-    rpr_scene scene = NULL; status = rprContextCreateScene(context, &scene);
-    assert(status == RPR_SUCCESS);
-
-    struct Vertex
-    {
-        rpr_float pos[3];
-        rpr_float norm[3];
-        rpr_float tex[2];
-    };
-
-    Vertex cube[] =
-    {
-        {{ -1.0f, 1.0f, -1.0f}, { 0.f, 1.f, 0.f}, { 0.0f, 0.0f }},
-        {{ 1.0f, 1.0f, -1.0f}, { 0.f, 1.f, 0.f}, { 1.0f, 0.0f }},
-        {{ 1.0f, 1.0f, 1.0f }, { 0.f, 1.f, 0.f}, { 1.0f, 1.0f }},
-        {{ -1.0f, 1.0f, 1.0f }, { 0.f, 1.f, 0.f}, { 0.0f, 1.0f }},
-
-        {{ -1.0f, -1.0f, -1.0f }, { 0.f, -1.f, 0.f}, { 0.0f, 0.0f }},
-        {{ 1.0f, -1.0f, -1.0f }, { 0.f, -1.f, 0.f}, { 1.0f, 0.0f }},
-        {{ 1.0f, -1.0f, 1.0f }, { 0.f, -1.f, 0.f}, { 1.0f, 1.0f }},
-        {{ -1.0f, -1.0f, 1.0f }, { 0.f, -1.f, 0.f}, { 0.0f, 1.0f }},
-
-        {{ -1.0f, -1.0f, 1.0f }, { -1.f, 0.f, 0.f}, { 0.0f, 0.0f }},
-        {{ -1.0f, -1.0f, -1.0f }, { -1.f, 0.f, 0.f}, { 1.0f, 0.0f }},
-        {{ -1.0f, 1.0f, -1.0f }, { -1.f, 0.f, 0.f}, { 1.0f, 1.0f }},
-        {{ -1.0f, 1.0f, 1.0f }, { -1.f, 0.f, 0.f}, { 0.0f, 1.0f }},
-
-        {{ 1.0f, -1.0f, 1.0f }, {  1.f, 0.f, 0.f}, { 0.0f, 0.0f }},
-        {{ 1.0f, -1.0f, -1.0f }, {  1.f, 0.f, 0.f}, { 1.0f, 0.0f }},
-        {{ 1.0f, 1.0f, -1.0f }, {  1.f, 0.f, 0.f}, { 1.0f, 1.0f }},
-        {{ 1.0f, 1.0f, 1.0f }, {  1.f, 0.f, 0.f}, { 0.0f, 1.0f }},
-
-        {{ -1.0f, -1.0f, -1.0f }, {  0.f, 0.f, -1.f }, {0.0f, 0.0f }},
-        {{ 1.0f, -1.0f, -1.0f }, {  0.f, 0.f, -1.f }, {1.0f, 0.0f }},
-        {{ 1.0f, 1.0f, -1.0f }, {  0.f, 0.f, -1.f}, { 1.0f, 1.0f }},
-        {{ -1.0f, 1.0f, -1.0f }, {  0.f, 0.f, -1.f}, { 0.0f, 1.0f }},
-
-        {{ -1.0f, -1.0f, 1.0f }, { 0.f, 0.f, 1.f}, {0.0f, 0.0f }},
-        {{ 1.0f, -1.0f, 1.0f }, { 0.f, 0.f,  1.f}, { 1.0f, 0.0f }},
-        {{ 1.0f, 1.0f, 1.0f }, { 0.f, 0.f, 1.f}, { 1.0f, 1.0f }},
-        {{ -1.0f, 1.0f, 1.0f }, { 0.f, 0.f, 1.f}, {0.0f, 1.0f }},
-    };
-
-    Vertex plane[] =
-    {
-        {{ -15.f, 0.f, -15.f}, { 0.f, 1.f, 0.f}, { 0.f, 0.f }},
-        {{ -15.f, 0.f,  15.f}, { 0.f, 1.f, 0.f}, { 0.f, 1.f }},
-        {{ 15.f, 0.f,  15.f}, { 0.f, 1.f, 0.f}, { 1.f, 1.f }},
-        {{ 15.f, 0.f, -15.f}, { 0.f, 1.f, 0.f}, { 1.f, 0.f }},
-    };
-
-    rpr_int indices[] =
-    {
-        3,1,0,
-        2,1,3,
-
-        6,4,5,
-        7,4,6,
-
-        11,9,8,
-        10,9,11,
-
-        14,12,13,
-        15,12,14,
-
-        19,17,16,
-        18,17,19,
-
-        22,20,21,
-        23,20,22
-    };
-
-    rpr_int num_face_vertices[] =
-    {
-        3, 3, 3, 3, 3, 3, 3, 3, 3, 3, 3, 3
-    };
-
-    rpr_shape mesh = NULL; status = rprContextCreateMesh(context,
-        (rpr_float const*)&cube[0], 24, sizeof(Vertex),
-        (rpr_float const*)((char*)&cube[0] + sizeof(rpr_float) * 3), 24, sizeof(Vertex),
-        (rpr_float const*)((char*)&cube[0] + sizeof(rpr_float) * 6), 24, sizeof(Vertex),
-        (rpr_int const*)indices, sizeof(rpr_int),
-        (rpr_int const*)indices, sizeof(rpr_int),
-        (rpr_int const*)indices, sizeof(rpr_int),
-        num_face_vertices, 12, &mesh);
-
-    assert(status == RPR_SUCCESS);
-
-    rpr_shape plane_mesh = NULL; status = rprContextCreateMesh(context,
-        (rpr_float const*)&plane[0], 4, sizeof(Vertex),
-        (rpr_float const*)((char*)&plane[0] + sizeof(rpr_float) * 3), 4, sizeof(Vertex),
-        (rpr_float const*)((char*)&plane[0] + sizeof(rpr_float) * 6), 4, sizeof(Vertex),
-        (rpr_int const*)indices, sizeof(rpr_int),
-        (rpr_int const*)indices, sizeof(rpr_int),
-        (rpr_int const*)indices, sizeof(rpr_int),
-        num_face_vertices, 2, &plane_mesh);
-
-    rpr_shape mesh1 = NULL; status = rprContextCreateInstance(context, mesh, &mesh1);
-    assert(status == RPR_SUCCESS);
-
-    //translate cubes
-    matrix m = translation(float3(-2, 1, 0));
-    status = rprShapeSetTransform(mesh1, true, &m.m00);
-    assert(status == RPR_SUCCESS);
-    matrix m1 = translation(float3(2, 1, 0)) * rotation_y(0.5);
-    status = rprShapeSetTransform(mesh, true, &m1.m00);
-    assert(status == RPR_SUCCESS);
-
-    //attach shapes
-    status = rprSceneAttachShape(scene, mesh);
-    assert(status == RPR_SUCCESS);
-    status = rprSceneAttachShape(scene, mesh1);
-    assert(status == RPR_SUCCESS);
-    status = rprSceneAttachShape(scene, plane_mesh);
-    assert(status == RPR_SUCCESS);
-
-    //camera
-    rpr_camera camera = NULL; status = rprContextCreateCamera(context, &camera);
-    assert(status == RPR_SUCCESS);
-    status = rprCameraLookAt(camera, 2, 3, 10, 0, 0, 0, 0, 1, 0);
-    /* Uncomment for transform testing */
-    /*rpr_float float_P16_2[] = {{ 0.983885f,0.177811f,-0.018824f,0.000000f,-0.141231f,0.708249f,-0.691692f,0.000000f,-0.109659f,0.683203f,0.721948f}, {0.000000f,-0.097421f,0.540490f}, {0.568043f,1.000000f }};
-    status = rprCameraSetTransform(camera, false, (rpr_float*)&float_P16_2);*/
-
-    assert(status == RPR_SUCCESS);
-    status = rprCameraSetSensorSize(camera, 22.5f, 15.f);
-    assert(status == RPR_SUCCESS);
-    status = rprCameraSetOrthoWidth(camera, 5.0f);
-    assert(status == RPR_SUCCESS);
-    status = rprCameraSetOrthoHeight(camera, 5.0f);
-    assert(status == RPR_SUCCESS);
-    status = rprCameraSetMode(camera, RPR_CAMERA_MODE_ORTHOGRAPHIC);
-    assert(status == RPR_SUCCESS);
-    status = rprSceneSetCamera(scene, camera);
-    assert(status == RPR_SUCCESS);
-
-    status = rprContextSetScene(context, scene);
-    assert(status == RPR_SUCCESS);
-
-    //materials
-    rpr_material_node diffuse = NULL; status = rprMaterialSystemCreateNode(matsys, RPR_MATERIAL_NODE_DIFFUSE, &diffuse);
-    assert(status == RPR_SUCCESS);
-    status = rprMaterialNodeSetInputF(diffuse, "color", 0.9f, 0.9f, 0.f, 1.0f);
-    assert(status == RPR_SUCCESS);
-    rpr_image img = NULL; status = rprContextCreateImageFromFile(context, "../Resources/Textures/test_albedo1.jpg", &img);
-    assert(status == RPR_SUCCESS);
-    rpr_material_node materialNodeTexture = NULL; status = rprMaterialSystemCreateNode(matsys, RPR_MATERIAL_NODE_IMAGE_TEXTURE, &materialNodeTexture);
-    assert(status == RPR_SUCCESS);
-    status = rprMaterialNodeSetInputImageData(materialNodeTexture, "data", img);
-    assert(status == RPR_SUCCESS);
-    status = rprMaterialNodeSetInputN(diffuse, "color", materialNodeTexture);
-    assert(status == RPR_SUCCESS);
-
-    status = rprShapeSetMaterial(mesh, diffuse);
-    assert(status == RPR_SUCCESS);
-    status = rprShapeSetMaterial(mesh1, diffuse);
-    assert(status == RPR_SUCCESS);
-    status = rprShapeSetMaterial(plane_mesh, diffuse);
-    assert(status == RPR_SUCCESS);
-
-    //light
-    rpr_light light = NULL; status = rprContextCreatePointLight(context, &light);
-    assert(status == RPR_SUCCESS);
-    matrix lightm = translation(float3(0, 6, 0)) * rotation_z(3.14f);
-    status = rprLightSetTransform(light, true, &lightm.m00);
-    assert(status == RPR_SUCCESS);
-    status = rprPointLightSetRadiantPower3f(light, 100, 100, 100);
-    assert(status == RPR_SUCCESS);
-    status = rprSceneAttachLight(scene, light);
-    assert(status == RPR_SUCCESS);
-
-    //result buffer
-    rpr_framebuffer_desc desc;
-    desc.fb_width = 800;
-    desc.fb_height = 600;
-    rpr_framebuffer_format fmt = { 4, RPR_COMPONENT_TYPE_FLOAT32 };
-    rpr_framebuffer frame_buffer = NULL; status = rprContextCreateFrameBuffer(context, fmt, &desc, &frame_buffer);
-    assert(status == RPR_SUCCESS);
-    status = rprContextSetAOV(context, RPR_AOV_COLOR, frame_buffer);
-    assert(status == RPR_SUCCESS);
-    status = rprFrameBufferClear(frame_buffer);
-    assert(status == RPR_SUCCESS);
-
-    //render
-    for (int i = 0; i < kRenderIterations; ++i)
-    {
-        status = rprContextRender(context);
-        assert(status == RPR_SUCCESS);
-    }
-    status = rprFrameBufferSaveToFile(frame_buffer, "Output/OrthoRender.jpg");
-    assert(status == RPR_SUCCESS);
-
-    //cleanup
-    FR_MACRO_CLEAN_SHAPE_RELEASE(mesh, scene);
-    FR_MACRO_CLEAN_SHAPE_RELEASE(mesh1, scene);
-    FR_MACRO_CLEAN_SHAPE_RELEASE(plane_mesh, scene);
-    FR_MACRO_SAFE_FRDELETE(img);
-    FR_MACRO_SAFE_FRDELETE(materialNodeTexture);
-    status = rprSceneDetachLight(scene, light);
-    assert(status == RPR_SUCCESS);
-    status = rprObjectDelete(light); light = NULL;
-    assert(status == RPR_SUCCESS);
-    status = rprSceneSetCamera(scene, NULL);
-    assert(status == RPR_SUCCESS);
-    rprObjectDelete(diffuse);
-    status = rprObjectDelete(scene); scene = NULL;
-    assert(status == RPR_SUCCESS);
-    status = rprObjectDelete(camera); camera = NULL;
-    assert(status == RPR_SUCCESS);
-    status = rprObjectDelete(frame_buffer); frame_buffer = NULL;
-    assert(status == RPR_SUCCESS);
-    status = rprObjectDelete(matsys); matsys = NULL;
-    assert(status == RPR_SUCCESS);
-    status = rprObjectDelete(context);
-    assert(status == RPR_SUCCESS);
-}
-
-void BackgroundImageTest()
-{
-    rpr_int status = RPR_SUCCESS;
-    rpr_context	context;
-    status = rprCreateContext(RPR_API_VERSION, nullptr, 0, RPR_CREATION_FLAGS_ENABLE_GPU0, NULL, NULL, &context);
-    assert(status == RPR_SUCCESS);
-    rpr_material_system matsys = NULL;
-    status = rprContextCreateMaterialSystem(context, 0, &matsys);
-    assert(status == RPR_SUCCESS);
-
-    rpr_scene scene = NULL; status = rprContextCreateScene(context, &scene);
-    assert(status == RPR_SUCCESS);
-
-    //material
-    rpr_material_node spec = NULL; status = rprMaterialSystemCreateNode(matsys, RPR_MATERIAL_NODE_MICROFACET, &spec);
-    assert(status == RPR_SUCCESS);
-    status = rprMaterialNodeSetInputF(spec, "color", 1.0f, 1.0f, 1.0f, 1.f);
-    status = rprMaterialNodeSetInputF(spec, "roughness", 0.0f , 0.0f, 0.0f, 1.f);
-    assert(status == RPR_SUCCESS);
-
-    //sphere
-    rpr_shape mesh = CreateSphere(context, 64, 32, 2.f, float3());
-    assert(status == RPR_SUCCESS);
-    status = rprSceneAttachShape(scene, mesh);
-    assert(status == RPR_SUCCESS);
-    status = rprShapeSetMaterial(mesh, spec);
-    assert(status == RPR_SUCCESS);
-    
-    rpr_light light = NULL; status = rprContextCreateEnvironmentLight(context, &light);
-    assert(status == RPR_SUCCESS);
-    rpr_image imageInput = NULL; status = rprContextCreateImageFromFile(context, "../Resources/Textures/studio015.hdr", &imageInput);
-    assert(status == RPR_SUCCESS);
-    status = rprEnvironmentLightSetImage(light, imageInput);
-    assert(status == RPR_SUCCESS);
-    status = rprSceneAttachLight(scene, light);
-    assert(status == RPR_SUCCESS);
-
-    rpr_image bgImage = NULL;
-    status = rprContextCreateImageFromFile(context, "../Resources/Textures/test_albedo1.jpg", &bgImage);
-    assert(status == RPR_SUCCESS);
-    status = rprSceneSetBackgroundImage(scene, bgImage);
-    assert(status == RPR_SUCCESS);
-
-    rpr_image bgImage1 = NULL;
-    status = rprContextCreateImageFromFile(context, "../Resources/Textures/test_albedo2.jpg", &bgImage1);
-    assert(status == RPR_SUCCESS);
-
-
-    //camera
-    rpr_camera camera = NULL; status = rprContextCreateCamera(context, &camera);
-    assert(status == RPR_SUCCESS);
-    status = rprCameraLookAt(camera, 0, 0, 10, 0, 0, 0, 0, 1, 0);
-    assert(status == RPR_SUCCESS);
-    status = rprCameraSetFocalLength(camera, 23.f);
-    assert(status == RPR_SUCCESS);
-    //status = rprCameraSetFStop(camera, 5.4f);
-    assert(status == RPR_SUCCESS);
-    status = rprSceneSetCamera(scene, camera);
-    assert(status == RPR_SUCCESS);
-
-    status = rprContextSetScene(context, scene);
-    assert(status == RPR_SUCCESS);
-
-    //light
-
-    //setup out
-    rpr_framebuffer_desc desc;
-    desc.fb_width = 900;
-    desc.fb_height = 600;
-
-    rpr_framebuffer_format fmt = { 4, RPR_COMPONENT_TYPE_FLOAT32 };
-    rpr_framebuffer frame_buffer = NULL; status = rprContextCreateFrameBuffer(context, fmt, &desc, &frame_buffer);
-    assert(status == RPR_SUCCESS);
-    status = rprContextSetAOV(context, RPR_AOV_COLOR, frame_buffer);
-    assert(status == RPR_SUCCESS);
-    status = rprFrameBufferClear(frame_buffer);
-    assert(status == RPR_SUCCESS);
-
-    for (int i = 0; i < kRenderIterations; ++i)
-    {
-        status = rprContextRender(context);
-        assert(status == RPR_SUCCESS);
-    }
-
-    status = rprFrameBufferSaveToFile(frame_buffer, "Output/BackgroundImageTest_pass0.jpg");
-    assert(status == RPR_SUCCESS);
-
-    status = rprFrameBufferClear(frame_buffer);
-    assert(status == RPR_SUCCESS);
-
-    status = rprSceneSetBackgroundImage(scene, bgImage1);
-    assert(status == RPR_SUCCESS);
-
-    for (int i = 0; i < kRenderIterations; ++i)
-    {
-        status = rprContextRender(context);
-        assert(status == RPR_SUCCESS);
-    }
-
-    status = rprFrameBufferSaveToFile(frame_buffer, "Output/BackgroundImageTest_pass1.jpg");
-    assert(status == RPR_SUCCESS);
-
-
-    rpr_render_statistics rs;
-    status = rprContextGetInfo(context, RPR_CONTEXT_RENDER_STATISTICS, sizeof(rpr_render_statistics), &rs, NULL);
-    assert(status == RPR_SUCCESS);
-
-
-    status = rprSceneDetachLight(scene, light);
-    assert(status == RPR_SUCCESS);
-    status = rprObjectDelete(light); light = NULL;
-    assert(status == RPR_SUCCESS);
-    status = rprObjectDelete(bgImage);
-    assert(status == RPR_SUCCESS);
-    status = rprObjectDelete(bgImage1);
-    assert(status == RPR_SUCCESS);
-    rprObjectDelete(spec);
-    status = rprSceneSetCamera(scene, NULL);
-    assert(status == RPR_SUCCESS);
-    status = rprObjectDelete(scene); scene = NULL;
-    assert(status == RPR_SUCCESS);
-    status = rprObjectDelete(camera); camera = NULL;
-    assert(status == RPR_SUCCESS);
-    status = rprObjectDelete(frame_buffer); frame_buffer = NULL;
-    assert(status == RPR_SUCCESS);
-    status = rprObjectDelete(matsys); matsys = NULL;
-    assert(status == RPR_SUCCESS);
-    status = rprObjectDelete(context); context = NULL;
-    assert(status == RPR_SUCCESS);
-
-}
-
-void EnvironmentOverrideTest()
-{
-    rpr_int status = RPR_SUCCESS;
-    rpr_context	context;
-    status = rprCreateContext(RPR_API_VERSION, nullptr, 0, RPR_CREATION_FLAGS_ENABLE_GPU0, NULL, NULL, &context);
-    assert(status == RPR_SUCCESS);
-    rpr_material_system matsys = NULL;
-    status = rprContextCreateMaterialSystem(context, 0, &matsys);
-    assert(status == RPR_SUCCESS);
-
-    rpr_scene scene = NULL; status = rprContextCreateScene(context, &scene);
-    assert(status == RPR_SUCCESS);
-
-    //material
-    rpr_material_node reflective = NULL; status = rprMaterialSystemCreateNode(matsys, RPR_MATERIAL_NODE_MICROFACET, &reflective);
-    assert(status == RPR_SUCCESS);
-    status = rprMaterialNodeSetInputF(reflective, "color", 1.0f, 1.0f, 1.0f, 1.f);
-    status = rprMaterialNodeSetInputF(reflective, "roughness", 0.0f, 0.0f, 0.0f, 1.f);
-    assert(status == RPR_SUCCESS);
-
-    rpr_material_node refractive = NULL; status = rprMaterialSystemCreateNode(matsys, RPR_MATERIAL_NODE_REFRACTION, &refractive);
-    assert(status == RPR_SUCCESS);
-    status = rprMaterialNodeSetInputF(refractive, "color", 1.0f, 1.0f, 1.0f, 1.f);
-    status = rprMaterialNodeSetInputF(refractive, "roughness", 0.0f, 0.0f, 0.0f, 1.f);
-    status = rprMaterialNodeSetInputF(refractive, "ior", 2.0f, 2.0f, 2.0f, 1.f);
-    assert(status == RPR_SUCCESS);
-
-    rpr_material_node transparent = NULL; status = rprMaterialSystemCreateNode(matsys, RPR_MATERIAL_NODE_PASSTHROUGH, &transparent);
-    assert(status == RPR_SUCCESS);
-
-    //sphere
-    rpr_shape mesh_reflective = CreateSphere(context, 64, 32, 2.f, float3());
-    assert(status == RPR_SUCCESS);
-    matrix translate = translation(float3(-5.0, 0.0, 0.0));
-    status = rprShapeSetTransform(mesh_reflective, true, &translate.m[0][0]);
-    assert(status == RPR_SUCCESS);
-    status = rprSceneAttachShape(scene, mesh_reflective);
-    assert(status == RPR_SUCCESS);
-    status = rprShapeSetMaterial(mesh_reflective, reflective);
-    assert(status == RPR_SUCCESS);
-
-    rpr_shape mesh_refractive = CreateSphere(context, 64, 32, 2.f, float3());
-    assert(status == RPR_SUCCESS);
-    translate = translation(float3(0.0, 0.0, 0.0));
-    status = rprShapeSetTransform(mesh_refractive, true, &translate.m[0][0]);
-    assert(status == RPR_SUCCESS);
-    status = rprSceneAttachShape(scene, mesh_refractive);
-    assert(status == RPR_SUCCESS);
-    status = rprShapeSetMaterial(mesh_refractive, refractive);
-    assert(status == RPR_SUCCESS);
-
-    rpr_shape mesh_transparent = CreateSphere(context, 64, 32, 2.f, float3());
-    assert(status == RPR_SUCCESS);
-    translate = translation(float3(5.0, 0.0, 0.0));
-    status = rprShapeSetTransform(mesh_transparent, true, &translate.m[0][0]);
-    assert(status == RPR_SUCCESS);
-    status = rprSceneAttachShape(scene, mesh_transparent);
-    assert(status == RPR_SUCCESS);
-    status = rprShapeSetMaterial(mesh_transparent, transparent);
-    assert(status == RPR_SUCCESS);
-
-
-    rpr_light light = NULL; status = rprContextCreateEnvironmentLight(context, &light);
-    assert(status == RPR_SUCCESS);
-    rpr_image imageInput = NULL; status = rprContextCreateImageFromFile(context, "../Resources/Textures/studio015.hdr", &imageInput);
-    assert(status == RPR_SUCCESS);
-    status = rprEnvironmentLightSetImage(light, imageInput);
-    assert(status == RPR_SUCCESS);
-    status = rprSceneAttachLight(scene, light);
-    assert(status == RPR_SUCCESS);
-
-    rpr_image bgImage = NULL;
-    status = rprContextCreateImageFromFile(context, "../Resources/Textures/test_albedo1.jpg", &bgImage);
-    assert(status == RPR_SUCCESS);
-
-    //hdr overrides
-    rpr_image hdr_reflection, hdr_refraction, hdr_transparency, hdr_background;
-    rpr_light light_reflection, light_refraction, light_transparency, light_background;
-
-    status = rprContextCreateImageFromFile(context, "../Resources/Textures/Canopus_Ground_4k.exr", &hdr_reflection);
-    assert(status == RPR_SUCCESS);
-    status = rprContextCreateEnvironmentLight(context, &light_reflection);
-    assert(status == RPR_SUCCESS);
-    status = rprEnvironmentLightSetImage(light_reflection, hdr_reflection);
-    assert(status == RPR_SUCCESS);
-
-    status = rprContextCreateImageFromFile(context, "../Resources/Textures/HDR_112_River_Road_2_Ref.hdr", &hdr_refraction);
-    assert(status == RPR_SUCCESS);
-    status = rprContextCreateEnvironmentLight(context, &light_refraction);
-    assert(status == RPR_SUCCESS);
-    status = rprEnvironmentLightSetImage(light_refraction, hdr_refraction);
-    assert(status == RPR_SUCCESS);
-
-    status = rprContextCreateImageFromFile(context, "../Resources/Textures/HDR_Free_City_Night_Lights_Ref.hdr", &hdr_transparency);
-    assert(status == RPR_SUCCESS);
-    status = rprContextCreateEnvironmentLight(context, &light_transparency);
-    assert(status == RPR_SUCCESS);
-    status = rprEnvironmentLightSetImage(light_transparency, hdr_transparency);
-    assert(status == RPR_SUCCESS);
-
-    status = rprContextCreateImageFromFile(context, "../Resources/Textures/stonewall.hdr", &hdr_background);
-    assert(status == RPR_SUCCESS);
-    status = rprContextCreateEnvironmentLight(context, &light_background);
-    assert(status == RPR_SUCCESS);
-    status = rprEnvironmentLightSetImage(light_background, hdr_background);
-    assert(status == RPR_SUCCESS);
-
-    status = rprSceneSetEnvironmentOverride(scene, RPR_SCENE_ENVIRONMENT_OVERRIDE_REFLECTION, light_reflection);
-    assert(status == RPR_SUCCESS);
-    status = rprSceneSetEnvironmentOverride(scene, RPR_SCENE_ENVIRONMENT_OVERRIDE_REFRACTION, light_refraction);
-    assert(status == RPR_SUCCESS);
-    status = rprSceneSetEnvironmentOverride(scene, RPR_SCENE_ENVIRONMENT_OVERRIDE_TRANSPARENCY, light_transparency);
-    assert(status == RPR_SUCCESS);
-    status = rprSceneSetEnvironmentOverride(scene, RPR_SCENE_ENVIRONMENT_OVERRIDE_BACKGROUND, light_background);
-    assert(status == RPR_SUCCESS);
-
-    //camera
-    rpr_camera camera = NULL; status = rprContextCreateCamera(context, &camera);
-    assert(status == RPR_SUCCESS);
-    status = rprCameraLookAt(camera, 0, 0, 10, 0, 0, 0, 0, 1, 0);
-    assert(status == RPR_SUCCESS);
-    status = rprCameraSetFocalLength(camera, 23.f);
-    assert(status == RPR_SUCCESS);
-    //status = rprCameraSetFStop(camera, 5.4f);
-    assert(status == RPR_SUCCESS);
-    status = rprSceneSetCamera(scene, camera);
-    assert(status == RPR_SUCCESS);
-
-    status = rprContextSetScene(context, scene);
-    assert(status == RPR_SUCCESS);
-
-    //light
-
-    //setup out
-    rpr_framebuffer_desc desc;
-    desc.fb_width = 900;
-    desc.fb_height = 600;
-
-    rpr_framebuffer_format fmt = { 4, RPR_COMPONENT_TYPE_FLOAT32 };
-    rpr_framebuffer frame_buffer = NULL; status = rprContextCreateFrameBuffer(context, fmt, &desc, &frame_buffer);
-    assert(status == RPR_SUCCESS);
-    status = rprContextSetAOV(context, RPR_AOV_COLOR, frame_buffer);
-    assert(status == RPR_SUCCESS);
-    status = rprFrameBufferClear(frame_buffer);
-    assert(status == RPR_SUCCESS);
-
-    for (int i = 0; i < kRenderIterations; ++i)
-    {
-        status = rprContextRender(context);
-        assert(status == RPR_SUCCESS);
-    }
-
-    status = rprFrameBufferSaveToFile(frame_buffer, "Output/EnvironmentOverrideTest_pass0.jpg");
-    assert(status == RPR_SUCCESS);
-
-    status = rprSceneSetEnvironmentOverride(scene, RPR_SCENE_ENVIRONMENT_OVERRIDE_BACKGROUND, nullptr);
-    assert(status == RPR_SUCCESS);
-
-    status = rprSceneSetEnvironmentOverride(scene, RPR_SCENE_ENVIRONMENT_OVERRIDE_REFLECTION, nullptr);
-    assert(status == RPR_SUCCESS);
-
-    status = rprSceneSetBackgroundImage(scene, bgImage);
-    assert(status == RPR_SUCCESS);
-
-    status = rprFrameBufferClear(frame_buffer);
-    assert(status == RPR_SUCCESS);
-
-    for (int i = 0; i < kRenderIterations; ++i)
-    {
-        status = rprContextRender(context);
-        assert(status == RPR_SUCCESS);
-    }
-
-    status = rprFrameBufferSaveToFile(frame_buffer, "Output/EnvironmentOverrideTest_pass1.jpg");
-    assert(status == RPR_SUCCESS);
-
-    status = rprSceneSetEnvironmentOverride(scene, RPR_SCENE_ENVIRONMENT_OVERRIDE_BACKGROUND, light_background);
-    assert(status == RPR_SUCCESS);
-
-    status = rprSceneSetEnvironmentOverride(scene, RPR_SCENE_ENVIRONMENT_OVERRIDE_REFLECTION, light_reflection);
-    assert(status == RPR_SUCCESS);
-
-    status = rprSceneSetEnvironmentOverride(scene, RPR_SCENE_ENVIRONMENT_OVERRIDE_REFRACTION, nullptr);
-    assert(status == RPR_SUCCESS);
-
-    status = rprSceneSetEnvironmentOverride(scene, RPR_SCENE_ENVIRONMENT_OVERRIDE_TRANSPARENCY, nullptr);
-    assert(status == RPR_SUCCESS);
-
-    status = rprFrameBufferClear(frame_buffer);
-    assert(status == RPR_SUCCESS);
-
-    for (int i = 0; i < kRenderIterations; ++i)
-    {
-        status = rprContextRender(context);
-        assert(status == RPR_SUCCESS);
-    }
-
-    status = rprFrameBufferSaveToFile(frame_buffer, "Output/EnvironmentOverrideTest_pass2.jpg");
-    assert(status == RPR_SUCCESS);
-
-
-
-    rpr_render_statistics rs;
-    status = rprContextGetInfo(context, RPR_CONTEXT_RENDER_STATISTICS, sizeof(rpr_render_statistics), &rs, NULL);
-    assert(status == RPR_SUCCESS);
-
-    status = rprSceneDetachLight(scene, light);
-    assert(status == RPR_SUCCESS);
-    status = rprObjectDelete(light); light = NULL;
-    assert(status == RPR_SUCCESS);
-    status = rprObjectDelete(bgImage);
-    assert(status == RPR_SUCCESS);
-    status = rprObjectDelete(reflective);
-    assert(status == RPR_SUCCESS);
-    status = rprObjectDelete(refractive);
-    assert(status == RPR_SUCCESS);
-    status = rprObjectDelete(transparent);
-    assert(status == RPR_SUCCESS);
-    status = rprSceneSetCamera(scene, NULL);
-    assert(status == RPR_SUCCESS);
-    status = rprObjectDelete(scene); scene = NULL;
-    assert(status == RPR_SUCCESS);
-    status = rprObjectDelete(camera); camera = NULL;
-    assert(status == RPR_SUCCESS);
-    status = rprObjectDelete(frame_buffer); frame_buffer = NULL;
-    assert(status == RPR_SUCCESS);
-    status = rprObjectDelete(matsys); matsys = NULL;
-    assert(status == RPR_SUCCESS);
-    status = rprObjectDelete(context); context = NULL;
-    assert(status == RPR_SUCCESS);
-
-}
-
-int main(int argc, char* argv[])
-{
-    /*MeshCreationTest();
-    SimpleRenderTest();
-    ComplexRenderTest();
-    EnvLightClearTest();
-    MemoryStatistics();
-    DefaultMaterialTest();
-    NullShaderTest();
-    TiledRender();
-    AOVTest();
-    test_feature_cameraDOF();
-    test_feature_ContextImageFromData();
-
-    test_feature_LightDirectional();
-    InstancingTest();
-    BumpmapTest();
-    test_feature_shaderBumpmap();
-    test_feature_shaderTypeLayered();
-    UpdateMaterial();
-    ArithmeticMul();
-    OrthoRenderTest();
-    BackgroundImageTest();
-    EnvironmentOverrideTest();*/
-    UberV2Test();
-    UberV2RPRXTest();
-    UberV2RPRXTest_Arithmetics();
-    UberV2Test_Arithmetics();
-    UberV2Test_Bump();
-    UberV2Test_NormalMap();
-    UberV2RPRXTest_Bump();
-    UberV2RPRXTest_NormalMap();
-
-    return 0;
->>>>>>> 8e01a4b5
-}