/**********************************************************************
 Copyright (c) 2016 Advanced Micro Devices, Inc. All rights reserved.
 
 Permission is hereby granted, free of charge, to any person obtaining a copy
 of this software and associated documentation files (the "Software"), to deal
 in the Software without restriction, including without limitation the rights
 to use, copy, modify, merge, publish, distribute, sublicense, and/or sell
 copies of the Software, and to permit persons to whom the Software is
 furnished to do so, subject to the following conditions:
 
 The above copyright notice and this permission notice shall be included in
 all copies or substantial portions of the Software.
 
 THE SOFTWARE IS PROVIDED "AS IS", WITHOUT WARRANTY OF ANY KIND, EXPRESS OR
 IMPLIED, INCLUDING BUT NOT LIMITED TO THE WARRANTIES OF MERCHANTABILITY,
 FITNESS FOR A PARTICULAR PURPOSE AND NONINFRINGEMENT.  IN NO EVENT SHALL THE
 AUTHORS OR COPYRIGHT HOLDERS BE LIABLE FOR ANY CLAIM, DAMAGES OR OTHER
 LIABILITY, WHETHER IN AN ACTION OF CONTRACT, TORT OR OTHERWISE, ARISING FROM,
 OUT OF OR IN CONNECTION WITH THE SOFTWARE OR THE USE OR OTHER DEALINGS IN
 THE SOFTWARE.
 ********************************************************************/

#pragma once

<<<<<<< HEAD
=======
#define _USE_MATH_DEFINES
#include <cmath>
>>>>>>> 8cfc694a

#include "math/matrix.h"
#include "math/mathutils.h"

#include "RadeonProRender.h"
#include "gtest/gtest.h"
#include "OpenImageIO/imageio.h"

#include <vector>
#include <memory>
#include <algorithm>
#include <cstdlib>
#include <sstream>
#include <iostream>

using namespace RadeonRays;

extern int g_argc;
extern char** g_argv;

class BasicTest : public ::testing::Test
{
public:
    static std::uint32_t constexpr kRenderIterations = 256;
    static std::uint32_t constexpr kOutputWidth = 256;
    static std::uint32_t constexpr kOutputHeight = 256;

    enum class SceneType
    {
        kSphereIbl = 0,
        kSphereAndPlane,
        kThreeSpheres
    };

    virtual void SetUp()
    {
        char* generate_option = GetCmdOption(g_argv, g_argv + g_argc, "-genref");
        char* tolerance_option = GetCmdOption(g_argv, g_argv + g_argc, "-tolerance");
        char* refpath_option = GetCmdOption(g_argv, g_argv + g_argc, "-ref");
        char* outpath_option = GetCmdOption(g_argv, g_argv + g_argc, "-out");

        m_generate = generate_option ? true : false;
        m_tolerance = tolerance_option ? atoi(tolerance_option) : 20;
        m_reference_path = refpath_option ? refpath_option : "ReferenceImages";
        m_output_path = outpath_option ? outpath_option : "OutputImages";
        m_reference_path.append("/");
        m_output_path.append("/");

        ASSERT_EQ(rprCreateContext(RPR_API_VERSION, nullptr, 0, RPR_CREATION_FLAGS_ENABLE_GPU0, nullptr, nullptr, &m_context), RPR_SUCCESS);
<<<<<<< HEAD
        
=======
        ASSERT_EQ(rprContextSetParameter1u(m_context, "randseed", 0u), RPR_SUCCESS);

>>>>>>> 8cfc694a
        CreateFramebuffer();
    }

    virtual void TearDown()
    {
        // Cleanup
        for (const rpr_light light : m_lights)
        {
            if (light == nullptr) continue;
            ASSERT_EQ(rprSceneDetachLight(m_scene, light), RPR_SUCCESS);
            ASSERT_EQ(rprObjectDelete(light), RPR_SUCCESS);
        }
        m_lights.clear();

        for (auto it = m_shapes.cbegin(); it != m_shapes.cend(); ++it)
        {
            if (it->second == nullptr) continue;
            ASSERT_EQ(rprShapeSetMaterial(it->second, nullptr), RPR_SUCCESS);
            ASSERT_EQ(rprSceneDetachShape(m_scene, it->second), RPR_SUCCESS);
            ASSERT_EQ(rprObjectDelete(it->second), RPR_SUCCESS);
        }
        m_shapes.clear();
        
        for (auto it = m_material_nodes.cbegin(); it != m_material_nodes.cend(); ++it)
        {
            if (it->second == nullptr) continue;
            ASSERT_EQ(rprObjectDelete(it->second), RPR_SUCCESS);
        }
        m_material_nodes.clear();

        for (auto it = m_images.cbegin(); it != m_images.cend(); ++it)
        {
            if (it->second == nullptr) continue;
            ASSERT_EQ(rprObjectDelete(it->second), RPR_SUCCESS);
        }
        m_images.clear();

        if (m_camera)
        {
            ASSERT_NE(m_scene, nullptr);
            ASSERT_EQ(rprSceneSetCamera(m_scene, nullptr), RPR_SUCCESS);
            ASSERT_EQ(rprObjectDelete(m_camera), RPR_SUCCESS);
            m_camera = nullptr;
        }

        if (m_scene)
        {
            ASSERT_EQ(rprObjectDelete(m_scene), RPR_SUCCESS);
            m_scene = nullptr;
        }

        if (m_framebuffer)
        {
            ASSERT_EQ(rprObjectDelete(m_framebuffer), RPR_SUCCESS);
            m_framebuffer = nullptr;
        }

        if (m_context)
        {
            ASSERT_EQ(rprObjectDelete(m_context), RPR_SUCCESS);
            m_context = nullptr;
        }
    }

    virtual void CreateFramebuffer()
    {
        rpr_framebuffer_desc desc = { kOutputWidth, kOutputHeight };
        rpr_framebuffer_format fmt = { 4, RPR_COMPONENT_TYPE_FLOAT32 };
        ASSERT_EQ(rprContextCreateFrameBuffer(m_context, fmt, &desc, &m_framebuffer), RPR_SUCCESS);
        // Set color output
        ASSERT_EQ(rprContextSetAOV(m_context, RPR_AOV_COLOR, m_framebuffer), RPR_SUCCESS);
    }

    void ClearFramebuffer() const
    {
        ASSERT_EQ(rprFrameBufferClear(m_framebuffer), RPR_SUCCESS);
    }

    //
    // Lights
    //
    void AddLight(const rpr_light light)
    {
        ASSERT_NE(light, nullptr);
        ASSERT_EQ(rprSceneAttachLight(m_scene, light), RPR_SUCCESS);
        m_lights.push_back(light);
    }

    void AddEnvironmentLight(std::string const& path)
    {
        rpr_light light = nullptr;
        ASSERT_EQ(rprContextCreateEnvironmentLight(m_context, &light), RPR_SUCCESS);
        const rpr_image image = FindImage(path);
        ASSERT_EQ(rprEnvironmentLightSetImage(light, image), RPR_SUCCESS);
        AddLight(light);
    }
    
    void RemoveLight(size_t index)
    {
        ASSERT_TRUE(index >= 0 && index < m_lights.size());
        const rpr_light light = m_lights[index];
        ASSERT_NO_THROW(m_lights.erase(m_lights.begin() + index));

        ASSERT_EQ(rprSceneDetachLight(m_scene, light), RPR_SUCCESS);
        ASSERT_EQ(rprObjectDelete(light), RPR_SUCCESS);
    }

    //
    // Images
    //
    void AddImage(std::string const& path, rpr_image* image)
    {
        ASSERT_EQ(rprContextCreateImageFromFile(m_context, path.c_str(), image), RPR_SUCCESS);
        m_images[path] = *image;
    }

    rpr_image FindImage(std::string const& path)
    {
        auto img_it = m_images.find(path);
        if (img_it == m_images.end())
        {
            rpr_image image = nullptr;
            AddImage(path, &image);
            return image;
        }
        else
        {
            return img_it->second;
        }
    }

    //
    // Materials
    //
    void AddMaterialNode(std::string const& name, const rpr_material_node material)
    {
        m_material_nodes[name] = material;
    }

    rpr_material_node GetMaterial(std::string const& name) const
    {
        auto mtl_it = m_material_nodes.find(name);
        // Cannot use ASSERT_NE in non-void returning function in GTest
        assert(mtl_it != m_material_nodes.end());
        return mtl_it->second;
    }

    void AddDiffuseMaterial(std::string const& name, float3 color)
    {
        rpr_material_node material = nullptr;
        ASSERT_EQ(rprMaterialSystemCreateNode(m_matsys, RPR_MATERIAL_NODE_UBERV2, &material), RPR_SUCCESS);

        ASSERT_EQ(rprMaterialNodeSetInputU_ext(material, RPR_UBER_MATERIAL_LAYERS, RPR_UBER_MATERIAL_LAYER_DIFFUSE), RPR_SUCCESS);
        ASSERT_EQ(rprMaterialNodeSetInputF_ext(material, RPR_UBER_MATERIAL_DIFFUSE_COLOR, color.x, color.y, color.z, 0.0f), RPR_SUCCESS);
        
        AddMaterialNode(name, material);
    }

    void AddSpecularMaterial(std::string const& name, float3 color, float roughness)
    {
        rpr_material_node material = nullptr;
        ASSERT_EQ(rprMaterialSystemCreateNode(m_matsys, RPR_MATERIAL_NODE_UBERV2, &material), RPR_SUCCESS);

        ASSERT_EQ(rprMaterialNodeSetInputU_ext(material, RPR_UBER_MATERIAL_LAYERS, RPR_UBER_MATERIAL_LAYER_REFLECTION), RPR_SUCCESS);
        ASSERT_EQ(rprMaterialNodeSetInputF_ext(material, RPR_UBER_MATERIAL_REFLECTION_COLOR, color.x, color.y, color.z, 0.0f), RPR_SUCCESS);
        ASSERT_EQ(rprMaterialNodeSetInputF_ext(material, RPR_UBER_MATERIAL_REFLECTION_IOR, 2.0f, 2.0f, 2.0f, 2.0f), RPR_SUCCESS);
        ASSERT_EQ(rprMaterialNodeSetInputF_ext(material, RPR_UBER_MATERIAL_REFLECTION_ROUGHNESS, roughness, roughness, roughness, 0.0f), RPR_SUCCESS);
        ASSERT_EQ(rprMaterialNodeSetInputF_ext(material, RPR_UBER_MATERIAL_REFLECTION_METALNESS, 0.0f, 0.0f, 0.0f, 0.0f), RPR_SUCCESS);

        AddMaterialNode(name, material);
    }

    void AddRefractionMaterial(std::string const& name, float3 color, float roughness)
    {
        rpr_material_node material = nullptr;
        ASSERT_EQ(rprMaterialSystemCreateNode(m_matsys, RPR_MATERIAL_NODE_UBERV2, &material), RPR_SUCCESS);
        
        ASSERT_EQ(rprMaterialNodeSetInputU_ext(material, RPR_UBER_MATERIAL_LAYERS, RPR_UBER_MATERIAL_LAYER_REFRACTION), RPR_SUCCESS);
        ASSERT_EQ(rprMaterialNodeSetInputF_ext(material, RPR_UBER_MATERIAL_REFRACTION_COLOR, color.x, color.y, color.z, 0.0f), RPR_SUCCESS);
        ASSERT_EQ(rprMaterialNodeSetInputF_ext(material, RPR_UBER_MATERIAL_REFRACTION_IOR, 2.0f, 2.0f, 2.0f, 2.0f), RPR_SUCCESS);
        ASSERT_EQ(rprMaterialNodeSetInputF_ext(material, RPR_UBER_MATERIAL_REFRACTION_ROUGHNESS, roughness, roughness, roughness, 0.0f), RPR_SUCCESS);

        AddMaterialNode(name, material);
    }

    void AddTransparentMaterial(std::string const& name, float3 transparency)
    {
        rpr_material_node material = nullptr;
        ASSERT_EQ(rprMaterialSystemCreateNode(m_matsys, RPR_MATERIAL_NODE_UBERV2, &material), RPR_SUCCESS);
        ASSERT_EQ(rprMaterialNodeSetInputU_ext(material, RPR_UBER_MATERIAL_LAYERS, RPR_UBER_MATERIAL_LAYER_TRANSPARENCY), RPR_SUCCESS);
        ASSERT_EQ(rprMaterialNodeSetInputF_ext(material, RPR_UBER_MATERIAL_DIFFUSE_COLOR, 1.0f, 0.0f, 0.0f, 0.0f), RPR_SUCCESS);
        ASSERT_EQ(rprMaterialNodeSetInputF_ext(material, RPR_UBER_MATERIAL_TRANSPARENCY, transparency.x, transparency.y, transparency.z, 0.0f), RPR_SUCCESS);

        AddMaterialNode(name, material);
    }

    void AddEmissiveMaterial(std::string const& name, float3 color)
    {
        rpr_material_node material = nullptr;
        ASSERT_EQ(rprMaterialSystemCreateNode(m_matsys, RPR_MATERIAL_NODE_UBERV2, &material), RPR_SUCCESS);

        ASSERT_EQ(rprMaterialNodeSetInputU_ext(material, RPR_UBER_MATERIAL_LAYERS, RPR_UBER_MATERIAL_LAYER_EMISSION), RPR_SUCCESS);
        ASSERT_EQ(rprMaterialNodeSetInputF_ext(material, RPR_UBER_MATERIAL_EMISSION_COLOR, color.x, color.y, color.z, 0.0f), RPR_SUCCESS);

        AddMaterialNode(name, material);
    }
    
    void AddCoatMaterial(std::string const& name, float3 diffuse_color, float3 coat_color)
    {
        rpr_material_node material = nullptr;
        ASSERT_EQ(rprMaterialSystemCreateNode(m_matsys, RPR_MATERIAL_NODE_UBERV2, &material), RPR_SUCCESS);

        ASSERT_EQ(rprMaterialNodeSetInputU_ext(material, RPR_UBER_MATERIAL_LAYERS, RPR_UBER_MATERIAL_LAYER_DIFFUSE | RPR_UBER_MATERIAL_LAYER_COATING), RPR_SUCCESS);

        ASSERT_EQ(rprMaterialNodeSetInputF_ext(material, RPR_UBER_MATERIAL_DIFFUSE_COLOR, diffuse_color.x, diffuse_color.y, diffuse_color.z, 0.0f), RPR_SUCCESS);
        ASSERT_EQ(rprMaterialNodeSetInputF_ext(material, RPR_UBER_MATERIAL_COATING_COLOR, coat_color.x, coat_color.y, coat_color.z, 0.0f), RPR_SUCCESS);
        ASSERT_EQ(rprMaterialNodeSetInputF_ext(material, RPR_UBER_MATERIAL_COATING_IOR, 2.0f, 2.0f, 2.0f, 2.0f), RPR_SUCCESS);

        AddMaterialNode(name, material);
    }

    void AddMetalMaterial(std::string const& name, float3 diffuse_color, float3 reflection_color)
    {
        rpr_material_node material = nullptr;
        ASSERT_EQ(rprMaterialSystemCreateNode(m_matsys, RPR_MATERIAL_NODE_UBERV2, &material), RPR_SUCCESS);

        ASSERT_EQ(rprMaterialNodeSetInputU_ext(material, RPR_UBER_MATERIAL_LAYERS, RPR_UBER_MATERIAL_LAYER_DIFFUSE | RPR_UBER_MATERIAL_LAYER_REFLECTION), RPR_SUCCESS);

        ASSERT_EQ(rprMaterialNodeSetInputF_ext(material, RPR_UBER_MATERIAL_DIFFUSE_COLOR, diffuse_color.x, diffuse_color.y, diffuse_color.z, 0.0f), RPR_SUCCESS);
        ASSERT_EQ(rprMaterialNodeSetInputF_ext(material, RPR_UBER_MATERIAL_REFLECTION_COLOR, reflection_color.x, reflection_color.y, reflection_color.z, 0.0f), RPR_SUCCESS);
        ASSERT_EQ(rprMaterialNodeSetInputF_ext(material, RPR_UBER_MATERIAL_REFLECTION_METALNESS, 1.0f, 1.0f, 1.0f, 1.0f), RPR_SUCCESS);
        ASSERT_EQ(rprMaterialNodeSetInputF_ext(material, RPR_UBER_MATERIAL_REFLECTION_ROUGHNESS, 0.0f, 0.0f, 0.0f, 0.0f), RPR_SUCCESS);
        ASSERT_EQ(rprMaterialNodeSetInputF_ext(material, RPR_UBER_MATERIAL_REFLECTION_IOR, 2.0f, 0.0f, 0.0f, 0.0f), RPR_SUCCESS);
    }

    void ApplyMaterialToObject(std::string const& shape_name, std::string const& mtl_name) const
    {
        auto shapes_it = m_shapes.find(shape_name);
        ASSERT_NE(shapes_it, m_shapes.end());
        const rpr_shape shape = shapes_it->second;

        auto mtl_it = m_material_nodes.find(mtl_name);
        ASSERT_NE(mtl_it, m_material_nodes.end());
        const rpr_material_node material = mtl_it->second;

        ASSERT_EQ(rprShapeSetMaterial(shape, material), RPR_SUCCESS);
    }
    
    //
    // Shapes
    //
    void AddShape(std::string const& name, const rpr_shape shape)
    {
        ASSERT_EQ(rprSceneAttachShape(m_scene, shape), RPR_SUCCESS);
        m_shapes[name] = shape;
    }

    rpr_shape GetShape(std::string const& name) const
    {
        auto shape_it = m_shapes.find(name);
        // Cannot use ASSERT_NE in non-void returning function in GTest
        assert(shape_it != m_shapes.end());
        return shape_it->second;
    }

    void AddSphere(std::string const& name, std::uint32_t lat, std::uint32_t lon, float r, RadeonRays::float3 const& c)
    {
        size_t num_verts = (lat - 2) * lon + 2;
        size_t num_tris = (lat - 2) * (lon - 1) * 2;
    
        std::vector<RadeonRays::float3> vertices(num_verts);
        std::vector<RadeonRays::float3> normals(num_verts);
        std::vector<RadeonRays::float2> uvs(num_verts);
        std::vector<std::uint32_t> indices(num_tris * 3);
            
        auto t = 0U;
        for (auto j = 1U; j < lat - 1; j++)
        {
            for (auto i = 0U; i < lon; i++)
            {
                float theta = float(j) / (lat - 1) * (float)M_PI;
                float phi = float(i) / (lon - 1) * (float)M_PI * 2;
                vertices[t].x = r * sinf(theta) * cosf(phi) + c.x;
                vertices[t].y = r * cosf(theta) + c.y;
                vertices[t].z = r * -sinf(theta) * sinf(phi) + c.z;
                normals[t].x = sinf(theta) * cosf(phi);
                normals[t].y = cosf(theta);
                normals[t].z = -sinf(theta) * sinf(phi);
                uvs[t].x = phi / (2 * (float)M_PI);
                uvs[t].y = theta / ((float)M_PI);
                ++t;
            }
        }
    
        vertices[t].x = c.x; vertices[t].y = c.y + r; vertices[t].z = c.z;
        normals[t].x = 0; normals[t].y = 1; normals[t].z = 0;
        uvs[t].x = 0; uvs[t].y = 0;
        ++t;
        vertices[t].x = c.x; vertices[t].y = c.y - r; vertices[t].z = c.z;
        normals[t].x = 0; normals[t].y = -1; normals[t].z = 0;
        uvs[t].x = 1; uvs[t].y = 1;
        ++t;
    
        t = 0U;
        for (auto j = 0U; j < lat - 3; j++)
        {
            for (auto i = 0U; i < lon - 1; i++)
            {
                indices[t++] = j * lon + i;
                indices[t++] = (j + 1) * lon + i + 1;
                indices[t++] = j * lon + i + 1;
                indices[t++] = j * lon + i;
                indices[t++] = (j + 1) * lon + i;
                indices[t++] = (j + 1) * lon + i + 1;
            }
        }
    
        for (auto i = 0U; i < lon - 1; i++)
        {
            indices[t++] = (lat - 2) * lon;
            indices[t++] = i;
            indices[t++] = i + 1;
            indices[t++] = (lat - 2) * lon + 1;
            indices[t++] = (lat - 3) * lon + i + 1;
            indices[t++] = (lat - 3) * lon + i;
        }
    
        std::vector<int> faces(indices.size() / 3, 3);
        
        rpr_shape sphere = nullptr;
        ASSERT_EQ(rprContextCreateMesh(m_context,
            (rpr_float const*)vertices.data(), vertices.size(), sizeof(RadeonRays::float3),
            (rpr_float const*)normals.data(), normals.size(), sizeof(RadeonRays::float3),
            (rpr_float const*)uvs.data(), uvs.size(), sizeof(RadeonRays::float2),
            (rpr_int const*)indices.data(), sizeof(rpr_int),
            (rpr_int const*)indices.data(), sizeof(rpr_int),
            (rpr_int const*)indices.data(), sizeof(rpr_int),
            faces.data(), faces.size(), &sphere), RPR_SUCCESS);

        AddShape(name, sphere);

    }

    void AddPlane(std::string const& name, float3 center, float2 size, float3 normal)
    {
        struct Vertex
        {
            float3 position;
            float3 normal;
            float2 uv;
        };

        float3 n = normalize(normal);
        float3 axis = fabs(n.x) > 0.001f ? float3(0.0f, 1.0f, 0.0f) : float3(1.0f, 0.0f, 0.0f);
        float3 t = normalize(cross(axis, n));
        float3 s = cross(n, t);
        
        Vertex vertices[4] =
        {
            { { -s * size.x - t * size.y + center }, n, { 0.0f, 0.0f } },
            { {  s * size.x - t * size.y + center }, n, { 1.0f, 0.0f } },
            { {  s * size.x + t * size.y + center }, n, { 1.0f, 1.0f } },
            { { -s * size.x + t * size.y + center }, n, { 0.0f, 1.0f } }
        };        

        rpr_int indices[] =
        {
            3, 1, 0,
            2, 1, 3
        };

        rpr_int num_face_vertices[] =
        {
            3, 3
        };

        rpr_shape quad = nullptr;

        ASSERT_EQ(rprContextCreateMesh(m_context,
            (rpr_float const*)&vertices[0], 4, sizeof(Vertex),
            (rpr_float const*)((char*)&vertices[0] + sizeof(float3)), 4, sizeof(Vertex),
            (rpr_float const*)((char*)&vertices[0] + sizeof(float3) * 2), 4, sizeof(Vertex),
            (rpr_int const*)indices, sizeof(rpr_int),
            (rpr_int const*)indices, sizeof(rpr_int),
            (rpr_int const*)indices, sizeof(rpr_int),
            num_face_vertices, 2, &quad), RPR_SUCCESS);

        AddShape(name, quad);

    }

    void CreateCamera()
    {
        // Make sure we've created the context and the scene
        ASSERT_NE(m_context, nullptr);
        ASSERT_NE(m_scene, nullptr);

        // Create camera
        ASSERT_EQ(rprContextCreateCamera(m_context, &m_camera), RPR_SUCCESS);

        ASSERT_EQ(rprCameraSetMode(m_camera, RPR_CAMERA_MODE_PERSPECTIVE), RPR_SUCCESS);
        // Set default sensor size 36x36 mm because we're rendering to square viewport
        ASSERT_EQ(rprCameraSetSensorSize(m_camera, 36.0f, 36.0f), RPR_SUCCESS);

        ASSERT_EQ(rprSceneSetCamera(m_scene, m_camera), RPR_SUCCESS);
    }

    void CreateScene(SceneType type)
    {
        // Create scene and material system
        ASSERT_EQ(rprContextCreateMaterialSystem(m_context, 0, &m_matsys), RPR_SUCCESS);
        ASSERT_EQ(rprContextCreateScene(m_context, &m_scene), RPR_SUCCESS);
        ASSERT_EQ(rprContextSetScene(m_context, m_scene), RPR_SUCCESS);

        // Create camera
        CreateCamera();

        // Add objects, materials and lights
        switch (type)
        {
        case SceneType::kSphereIbl:
            ASSERT_EQ(rprCameraLookAt(m_camera, 0.0f, 0.0f, -10.0f, 0.0f, 0.0f, 0.0f, 0.0f, 1.0f, 0.0f), RPR_SUCCESS);
            AddSphere("sphere", 64, 32, 2.0f, float3(0.0f, 0.0f, 0.0f));
            AddDiffuseMaterial("sphere_mtl", float3(0.8f, 0.8f, 0.8f));
            ApplyMaterialToObject("sphere", "sphere_mtl");
            AddEnvironmentLight("../Resources/Textures/studio015.hdr");
            break;
        case SceneType::kSphereAndPlane:
            ASSERT_EQ(rprCameraLookAt(m_camera, 0.0f, 2.0f, -10.0f, 0.0f, 2.0f, 0.0f, 0.0f, 1.0f, 0.0f), RPR_SUCCESS);
            AddSphere("sphere", 64, 32, 2.0f, float3(0.0f, 0.0f, 0.0f));
            AddDiffuseMaterial("sphere_mtl", float3(0.8f, 0.8f, 0.8f));
            ApplyMaterialToObject("sphere", "sphere_mtl");
            AddPlane("plane", float3(0.0f, -2.0f, 0.0f), float2(8.0f, 8.0f), float3(0.0f, 1.0f, 0.0f));
            AddDiffuseMaterial("plane_mtl", float3(0.8f, 0.8f, 0.8f));
            ApplyMaterialToObject("plane", "plane_mtl");
            break;
        case SceneType::kThreeSpheres:
            ASSERT_EQ(rprCameraLookAt(m_camera, 0.0f, 2.0f, -10.0f, 0.0f, 2.0f, 0.0f, 0.0f, 1.0f, 0.0f), RPR_SUCCESS);

            AddPlane("plane", float3(0.0f, -2.0f, 0.0f), float2(8.0f, 8.0f), float3(0.0f, 1.0f, 0.0f));
            AddDiffuseMaterial("plane_mtl", float3(0.8f, 0.8f, 0.8f));
            ApplyMaterialToObject("plane", "plane_mtl");

            AddSphere("sphere_specular", 64, 32, 2.f, float3(4.0f, 0.0f, 0.0f));
            AddSpecularMaterial("specular_mtl", float3(1.0f, 1.0f, 1.0f), 0.001f);
            ApplyMaterialToObject("sphere_specular", "specular_mtl");

            AddSphere("sphere_refract", 64, 32, 2.f, float3(0.0f, 0.0f, 0.0f));
            AddRefractionMaterial("refractive_mtl", float3(1.0f, 1.0f, 1.0f), 0.001f);
            ApplyMaterialToObject("sphere_refract", "refractive_mtl");

            AddSphere("sphere_transparent", 64, 32, 2.f, float3(-4.0f, 0.0f, 0.0f));
            AddTransparentMaterial("transparent_mtl", float3(0.8f, 0.8f, 0.8f));
            ApplyMaterialToObject("sphere_transparent", "transparent_mtl");
            break;
        }
    }

    void Render() const
    {
        ClearFramebuffer();
        for (std::uint32_t i = 0; i < kRenderIterations; ++i)
        {
            ASSERT_EQ(rprContextRender(m_context), RPR_SUCCESS);
        }
    }
    
    void LoadImage(std::string const& file_name, std::vector<char>& data) const
    {
        OIIO_NAMESPACE_USING

        ImageInput* input = ImageInput::open(file_name);

        ImageSpec const& spec = input->spec();

        auto size = spec.width * spec.height * spec.depth * 4;

        data.resize(size);

        // Read data to storage
        input->read_image(TypeDesc::UINT8, &data[0], sizeof(char) * 4);

        // Close handle
        input->close();

        delete input;
    }
    
    bool CompareToReference(std::string const& file_name) const
    {
        if (m_generate)
            return true;

        std::string path_to_output = m_output_path;
        path_to_output.append(file_name);
        std::string path_to_reference = m_reference_path;
        path_to_reference.append(file_name);

        std::vector<char> output_data;
        std::vector<char> reference_data;

        LoadImage(path_to_output, output_data);
        LoadImage(path_to_reference, reference_data);

        auto num_values = output_data.size();
        auto difference = 0u;
        for (auto i = 0u; i < num_values; ++i)
        {
            if (output_data[i] != reference_data[i])
            {
                ++difference;
            }
        }

        return difference <= m_tolerance;
    }
    
    void SaveOutput(std::string const& file_name) const
    {
        std::string path = m_generate ? m_reference_path : m_output_path;
        path.append(file_name);

        ASSERT_EQ(rprFrameBufferSaveToFile(m_framebuffer, path.c_str()), RPR_SUCCESS);
    }

    std::string TestName() const
    {
        return ::testing::UnitTest::GetInstance()->current_test_info()->name();
    }

    // Save to file and compare to reference
    void SaveAndCompare() const
    {
        std::ostringstream oss;
        oss << TestName() << ".png";
        SaveOutput(oss.str());
        ASSERT_TRUE(CompareToReference(oss.str()));
    }

    // Use formatting in filename
    void SaveAndCompare(char const* const format, ...) const
    {
        char buffer[128];
        va_list args;
        va_start(args, format);
        vsnprintf(buffer, 128, format, args);
        va_end(args);
        std::ostringstream oss;
        oss << TestName() << "_" << buffer << ".png";
        SaveOutput(oss.str());
        ASSERT_TRUE(CompareToReference(oss.str()));
    }

    static char* GetCmdOption(char** begin, char** end, const std::string& option)
    {
        char** itr = std::find(begin, end, option);
        if (itr != end && ++itr != end)
        {
            return *itr;
        }
        return 0;
    }
    
protected:
    rpr_context                              m_context     = nullptr;
    rpr_material_system                      m_matsys      = nullptr;
    rpr_scene                                m_scene       = nullptr;
    rpr_camera                               m_camera      = nullptr;
    rpr_framebuffer                          m_framebuffer = nullptr;

    std::map<std::string, rpr_shape>         m_shapes;
    std::map<std::string, rpr_material_node> m_material_nodes;
    std::map<std::string, rpr_image>         m_images;
    std::vector<rpr_light>                   m_lights;
    
    std::string                              m_reference_path;
    std::string                              m_output_path;

    bool                                     m_generate;
    std::uint32_t                            m_tolerance;

};

// Memstat test
TEST_F(BasicTest, Basic_MemoryStatistics)
{
    rpr_render_statistics rs;
    rs.gpumem_usage = 0;
    rs.gpumem_total = 0;
    rs.gpumem_max_allocation = 0;

    //create context and check there is no used resources
    ASSERT_EQ(rprContextGetInfo(m_context, RPR_CONTEXT_RENDER_STATISTICS, sizeof(rpr_render_statistics), &rs, NULL), RPR_SUCCESS);

    ASSERT_EQ(rs.gpumem_usage, 0);
    ASSERT_EQ(rs.gpumem_total, 0);
    ASSERT_EQ(rs.gpumem_max_allocation, 0);

}

// Tiled render test
TEST_F(BasicTest, Basic_TiledRender)
{
    CreateScene(SceneType::kSphereAndPlane);
    AddEnvironmentLight("../Resources/Textures/studio015.hdr");

    ClearFramebuffer();
    for (std::size_t i = 0; i < kRenderIterations; ++i)
    {
        ASSERT_EQ(rprContextRenderTile(m_context, 0, 128, 0, 128), RPR_SUCCESS);
    }

    SaveAndCompare();

}
// Add instancing test
// Instancing doesn't work on osx
#ifndef __APPLE__
TEST_F(BasicTest, Basic_Instancing)
{
    CreateScene(SceneType::kSphereAndPlane);
    AddEnvironmentLight("../Resources/Textures/studio015.hdr");

    const rpr_shape sphere = GetShape("sphere");
    const rpr_material_node sphere_mtl = GetMaterial("sphere_mtl");
    rpr_shape instance = nullptr;
    for (int i = 0; i < 16; ++i)
    {
        ASSERT_EQ(rprContextCreateInstance(m_context, sphere, &instance), RPR_SUCCESS);

        float x = i / 4 - 1.5f;
        float y = i % 4 + 1.0f;
        float z = 2.0f;
        float s = rand_float() * 0.5f + 0.1f;
        matrix m = translation(float3(x, y, z) * 2.0f) * scale(float3(s, s, s));
        ASSERT_EQ(rprShapeSetTransform(instance, true, &m.m00), RPR_SUCCESS);
        AddShape("instance" + std::to_string(i), instance);
        ASSERT_EQ(rprShapeSetMaterial(instance, sphere_mtl), RPR_SUCCESS);
    }
    
    Render();
    SaveAndCompare();

}
#endif
//test RPR_MATERIAL_NODE_INPUT_LOOKUP and rprContextCreateMeshEx unsupported
TEST_F(BasicTest, Basic_MultiUV)
{
    rpr_material_node uv_node = nullptr;
    ASSERT_EQ(rprMaterialSystemCreateNode(m_matsys, RPR_MATERIAL_NODE_INPUT_LOOKUP, &uv_node), RPR_ERROR_INVALID_PARAMETER);

    struct VertexMT
    {
        rpr_float pos[3];
        rpr_float norm[3];
        rpr_float tex0[2];
        rpr_float tex1[2];
    };
    
    VertexMT vertices[] =
    {
        {{-2.0f,  2.0f, 0.0f}, {0.0f, 0.0f, 1.0f}, {0.0f, 0.0f}, {1.0f, 1.0f}},
        {{ 2.0f,  2.0f, 0.0f}, {0.0f, 0.0f, 1.0f}, {1.0f, 0.0f}, {0.0f, 1.0f}},
        {{ 2.0f, -2.0f, 0.0f}, {0.0f, 0.0f, 1.0f}, {1.0f, 1.0f}, {0.0f, 0.0f}},
        {{-2.0f, -2.0f, 0.0f}, {0.0f, 0.0f, 1.0f}, {0.0f, 1.0f}, {1.0f, 0.0f}}
    };

    rpr_int indices[] =
    {
        3, 2, 1, 0
    };

    rpr_int num_face_vertices[] =
    {
        4
    };

    unsigned int num_vertices = sizeof(vertices) / sizeof(vertices[0]);
    unsigned int num_faces = sizeof(num_face_vertices) / sizeof(num_face_vertices[0]);

    rpr_float const* texcoords[] = { (rpr_float const*)((char*)&vertices[0] + sizeof(rpr_float) * 6), (rpr_float const*)((char*)&vertices[0] + sizeof(rpr_float) * 8) };
    size_t num_texcoords[] = { num_vertices,  num_vertices };
    rpr_int texcoord_stride[] = { sizeof(VertexMT), sizeof(VertexMT) };
    rpr_int const* texcoord_indices[] = { indices, indices };
    rpr_int tidx_stride[] = { sizeof(rpr_int), sizeof(rpr_int) };

    rpr_shape mesh = nullptr;
    ASSERT_EQ(rprContextCreateMeshEx(m_context,
        // Vertices
        (rpr_float const*)&vertices[0], num_vertices, sizeof(VertexMT),
        // Normals
        (rpr_float const*)((char*)&vertices[0] + sizeof(rpr_float) * 3), num_faces, sizeof(VertexMT),
        // Vertex flags
        nullptr, 0, 0,
        // Texcoords
        2, texcoords, num_texcoords, texcoord_stride,
        // Vertex indices
        indices, sizeof(rpr_int),
        // Normal indices
        indices, sizeof(rpr_int),
        // Texcoord indices
        texcoord_indices, tidx_stride,
        num_face_vertices, num_faces, &mesh), RPR_ERROR_UNIMPLEMENTED);
}<|MERGE_RESOLUTION|>--- conflicted
+++ resolved
@@ -22,11 +22,8 @@
 
 #pragma once
 
-<<<<<<< HEAD
-=======
 #define _USE_MATH_DEFINES
 #include <cmath>
->>>>>>> 8cfc694a
 
 #include "math/matrix.h"
 #include "math/mathutils.h"
@@ -76,12 +73,8 @@
         m_output_path.append("/");
 
         ASSERT_EQ(rprCreateContext(RPR_API_VERSION, nullptr, 0, RPR_CREATION_FLAGS_ENABLE_GPU0, nullptr, nullptr, &m_context), RPR_SUCCESS);
-<<<<<<< HEAD
-        
-=======
         ASSERT_EQ(rprContextSetParameter1u(m_context, "randseed", 0u), RPR_SUCCESS);
 
->>>>>>> 8cfc694a
         CreateFramebuffer();
     }
 
